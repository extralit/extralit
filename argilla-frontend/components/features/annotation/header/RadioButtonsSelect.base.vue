<!--
  - coding=utf-8
  - Copyright 2021-present, the Recognai S.L. team.
  -
  - Licensed under the Apache License, Version 2.0 (the "License");
  - you may not use this file except in compliance with the License.
  - You may obtain a copy of the License at
  -
  -     http://www.apache.org/licenses/LICENSE-2.0
  -
  - Unless required by applicable law or agreed to in writing, software
  - distributed under the License is distributed on an "AS IS" BASIS,
  - WITHOUT WARRANTIES OR CONDITIONS OF ANY KIND, either express or implied.
  - See the License for the specific language governing permissions and
  - limitations under the License.
  -->

<template>
  <div v-if="options.length">
    <BaseDropdown :visible="dropdownIsVisible" @visibility="onVisibility">
      <span slot="dropdown-header">
        <BaseButton
          class="selected-option"
          :class="currentOptionId"
          :data-title="$t('status')"
        >
          {{ currentOptionName }}
          <svgicon name="chevron-down" width="8" height="8" />
        </BaseButton>
      </span>
      <span slot="dropdown-content">
        <ul class="options" role="radiogroup">
          <li
            v-for="{ id, name, color } in options"
            class="option"
            :class="id"
            :key="id"
            tabindex="0"
            :aria-checked="id"
            role="radio"
            @keydown.space="changeOption(id)"
            @keydown.enter="changeOption(id)"
          >
            <BaseRadioButton
              class="option__radio"
              :color="color"
              :id="id"
              :model="id"
              :value="selectedOption"
              @change="changeOption(id)"
              tabindex="-1"
              aria-hidden="true"
              >{{ name }}</BaseRadioButton
            >
          </li>
        </ul>
      </span>
    </BaseDropdown>
  </div>
</template>

<script>
import "assets/icons/chevron-down";
export default {
  props: {
    options: {
      type: Array,
      required: true,
    },
    selectedOption: {
      type: String,
    },
  },
  data() {
    return {
      dropdownIsVisible: false,
    };
  },
  model: {
    prop: "selectedOption",
    event: "change",
  },
  computed: {
    currentOption() {
      return this.options.find((opt) => opt.id === this.selectedOption);
    },
    currentOptionId() {
      return this.currentOption?.id;
    },
    currentOptionName() {
      return this.currentOption?.name;
    },
  },
  methods: {
    onVisibility(value) {
      this.dropdownIsVisible = value;
    },
    changeOption(id) {
      this.$emit("change", id);
      this.dropdownIsVisible = false;
    },
      },
};
</script>

<style lang="scss" scoped>
$selector-width: 140px;
.options {
  display: flex;
  flex-direction: column;
  gap: calc($base-space / 2);
  padding: $base-space;
  margin: 0;
  width: $selector-width;
  list-style: none;
}
.option {
  text-transform: capitalize;
  padding: $base-space;
  border-radius: $border-radius;
  &:focus {
    outline: none;
  }
  &.discarded {
    &:hover,
    &:focus-within {
      background: hsl(from var(--fg-status-discarded) h s l / 10%);
    }
  }
  &.submitted {
    &:hover,
    &:focus-within {
      background: hsl(from var(--fg-status-submitted) h s l / 10%);
    }
  }
  &.pending, &.valid {
    &:hover,
    &:focus-within {
      background: hsl(from var(--fg-status-pending) h s l / 10%);
    }
  }
  &.draft {
    &:hover,
    &:focus-within {
      background: hsl(from var(--fg-status-draft) h s l / 10%);
    }
  }
  &__radio {
    margin: 0;
    &:focus {
      outline: none;
    }
  }
}
.button.selected-option {
  display: flex;
  align-items: center;
  gap: $base-space;
  padding: $base-space;
  background: var(--bg-accent-grey-1);
  @include font-size(14px);
  text-transform: capitalize;
  &.discarded {
    color: var(--fg-secondary);
    border: 1px solid var(--fg-status-discarded);
    &:before {
      background: var(--fg-status-discarded);
    }
  }
  &.submitted {
    color: var(--fg-status-submitted);
    border: 1px solid var(--fg-status-submitted);
    &:before {
      background: var(--fg-status-submitted);
    }
  }
<<<<<<< HEAD
  &.pending, &.valid {
    color: $pending-color;
    border: 1px solid $pending-color;
=======
  &.pending {
    color: var(--fg-status-pending);
    border: 1px solid var(--fg-status-pending);
>>>>>>> adcdd9d4
    &:before {
      background: var(--fg-status-pending);
    }
  }
  &.draft {
    color: var(--fg-status-draft);
    border: 1px solid var(--fg-status-draft);
    &:before {
      background: var(--fg-status-draft);
    }
  }
  .svg-icon {
    margin-left: auto;
  }
  &:before {
    content: "";
    height: $base-space;
    width: $base-space;
    border-radius: 50%;
  }
}

[data-title] {
  overflow: visible;
  @include tooltip-mini("top");
}
</style><|MERGE_RESOLUTION|>--- conflicted
+++ resolved
@@ -174,15 +174,9 @@
       background: var(--fg-status-submitted);
     }
   }
-<<<<<<< HEAD
   &.pending, &.valid {
-    color: $pending-color;
-    border: 1px solid $pending-color;
-=======
-  &.pending {
     color: var(--fg-status-pending);
     border: 1px solid var(--fg-status-pending);
->>>>>>> adcdd9d4
     &:before {
       background: var(--fg-status-pending);
     }
