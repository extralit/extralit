--- conflicted
+++ resolved
@@ -1,6 +1,5 @@
 <template>
   <div class="container">
-<<<<<<< HEAD
     <RenderTableBaseComponent
       v-if="question.settings.settings.use_table && isValidTableJSON"
       class="textarea"
@@ -13,11 +12,8 @@
       class="textarea"
       :value="question.suggestion?.suggestedAnswer"
     />
-    <RenderMarkdownBaseComponent
+    <MarkdownRenderer
       v-else
-=======
-    <MarkdownRenderer
->>>>>>> e1b2e6ef
       class="textarea--markdown"
       :markdown="question.suggestion?.value"
     />
