--- conflicted
+++ resolved
@@ -16,18 +16,11 @@
         </BaseButton>
       </BaseActionTooltip>
     </div>
-<<<<<<< HEAD
-    <div class="content-area --body1">
+    <div :id="`fields-content-${name}`" class="content-area --body1">
       <RenderTableBaseComponent v-if="useTable && isValidTableJSON" :tableData="fieldText" />
       <MarkdownRenderer v-else-if="useMarkdown" :markdown="fieldText" />
-      <Sandbox v-else-if="isHTML" :fieldText="fieldText" />
+      <Sandbox v-else-if="isHTML" :content="fieldText" />
       <div :class="classes" v-else v-html="fieldText" />
-=======
-    <div :id="`fields-content-${name}`" class="content-area --body1">
-      <MarkdownRenderer v-if="useMarkdown" :markdown="fieldText" />
-      <Sandbox v-else-if="isHTML" :content="fieldText" />
-      <div v-else :class="classes" v-html="fieldText" />
->>>>>>> b4835605
       <template>
         <style :key="name" scoped>
           ::highlight(search-text-highlight-{{name}}) {
