--- conflicted
+++ resolved
@@ -1,23 +1,10 @@
 <template>
   <div class="fields">
-<<<<<<< HEAD
-    <div v-for="group in fieldsWithTabs" :key="group[0].id">
-=======
-    <div
-      v-for="{
-        id,
-        name,
-        title,
-        content,
-        settings,
-        isTextType,
-        isImageType,
-        isChatType,
-      } in fields"
-      :class="[isImageType ? 'fields__container--image' : '']"
-      :key="id"
+    <div 
+      v-for="group in fieldsWithTabs" 
+      :class="[group[0]?.isImageType ? 'fields__container--image' : '']"
+      :key="group[0].id"
     >
->>>>>>> e1b2e6ef
       <SpanAnnotationTextField
         v-if="group.length == 1 && hasSpanQuestion(group[0].name)"
         :id="`${group[0].id}-${record.id}-span-field`"
@@ -36,8 +23,15 @@
         :useTable="group[0].settings.use_table"
         :searchText="recordCriteria.committed.searchText.value.text"
       />
-<<<<<<< HEAD
-      <ImageField v-else-if="group[0].isTextType" :name="group[0].name" :title="group[0].title" :content="group[0].content" />
+      <ChatField
+        v-else-if="group[0].isChatType"
+        :name="group[0].name"
+        :title="group[0].title"
+        :useMarkdown="group[0].settings.use_markdown"
+        :content="group[0].content"
+        :searchText="recordCriteria.committed.searchText.value.text"
+      />
+      <ImageField v-else-if="group[0].isImageType" :name="group[0].name" :title="group[0].title" :content="group[0].content" />
       
       <BaseCardWithTabs 
         v-else-if="group.length > 1" 
@@ -56,17 +50,6 @@
           />
         </template>
       </BaseCardWithTabs>
-=======
-      <ChatField
-        v-else-if="isChatType"
-        :name="name"
-        :title="title"
-        :useMarkdown="settings.use_markdown"
-        :content="content"
-        :searchText="recordCriteria.committed.searchText.value.text"
-      />
-      <ImageField v-else :name="name" :title="title" :content="content" />
->>>>>>> e1b2e6ef
     </div>
   </div>
 </template>
