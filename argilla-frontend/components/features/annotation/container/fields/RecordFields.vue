<template>
  <div class="fields">
<<<<<<< HEAD
    <div v-for="group in fieldsWithTabs" :key="group[0].id">
      <SpanAnnotationTextFieldComponent
        v-if="group.length == 1 && hasSpanQuestion(group[0].name)"
        :id="`${group[0].id}-${record.id}-span-field`"
        :name="group[0].name"
        :title="group[0].title"
        :fieldText="group[0].content"
        :spanQuestion="getSpanQuestion(group[0].name)"
        :searchText="recordCriteria.committed.searchText.value.text"
      />
      <TextFieldComponent
        v-else-if="group.length == 1"
        :name="group[0].name"
        :title="group[0].title"
        :fieldText="group[0].content"
        :useMarkdown="group[0].settings.use_markdown"
        :useTable="group[0].settings.use_table"
        :searchText="recordCriteria.committed.searchText.value.text"
      />
      
      <BaseCardWithTabs 
        v-else-if="group.length > 1" 
        :tabs="group.map(field => ({ id: field.name, name: field.title, class: '--field', component: 'TextFieldComponent' }))"
      >
        <template v-slot="{ currentComponent, currentTabId }">
          <component
            :is="currentComponent"
            :key="currentTabId"
            :name="group.find(field => field.name === currentTabId)?.name"
            :title="group.find(field => field.name === currentTabId)?.title"
            :fieldText="group.find(field => field.name === currentTabId)?.content"
            :useMarkdown="group.find(field => field.name === currentTabId)?.settings.use_markdown"
            :useTable="group.find(field => field.name === currentTabId)?.settings.use_table"
            :searchText="recordCriteria.committed.searchText.value.text"
          />
        </template>
      </BaseCardWithTabs>
      
=======
    <div
      v-for="{
        id,
        name,
        title,
        content,
        settings,
        isTextType,
        isImageType,
      } in fields"
      :class="[isImageType ? 'fields__container--image' : '']"
      :key="id"
    >
      <SpanAnnotationTextField
        v-if="hasSpanQuestion(name)"
        :id="`${id}-${record.id}-span-field`"
        :name="name"
        :title="title"
        :fieldText="content"
        :spanQuestion="getSpanQuestion(name)"
        :searchText="recordCriteria.committed.searchText.value.text"
      />
      <TextField
        v-else-if="isTextType"
        :name="name"
        :title="title"
        :fieldText="content"
        :useMarkdown="settings.use_markdown"
        :searchText="recordCriteria.committed.searchText.value.text"
      />
      <ImageField v-else :name="name" :title="title" :content="content" />
>>>>>>> adcdd9d4
    </div>
  </div>
</template>
<script>
export default {
  props: {
    record: {
      type: Object,
    },
    fields: {
      type: Array,
      required: true,
    },
    recordCriteria: {
      type: Object,
      required: true,
    },
  },
  methods: {
    getSpanQuestion(fieldName) {
      return this.spanQuestions?.find((q) => q.settings.field === fieldName);
    },
    hasSpanQuestion(fieldName) {
      return !!this.getSpanQuestion(fieldName);
    },
  },
  computed: {
    spanQuestions() {
      return this.record?.questions.filter((q) => q.isSpanType);
    },
    fieldsWithTabs() {
      const fieldGroups = this.fields.reduce((groups, field) => {
        const prefix = field.name.split('-')[0];
        if (!groups[prefix]) {
          groups[prefix] = [];
        }
        groups[prefix].push(field);
        return groups;
      }, {});

      return Object.values(fieldGroups);
    },
  },
};
</script>
<style lang="scss" scoped>
.fields {
  flex: 1;
  display: flex;
  flex-direction: column;
  gap: $base-space;
  min-width: 0;
  height: 100%;
  min-height: 0;
}

.card-with-tabs {
  :deep(.card-with-tabs__tab.--field) {
    .button {
      font-weight: bold;
      color: palette(grey, 300);
    }
  }
}
</style><|MERGE_RESOLUTION|>--- conflicted
+++ resolved
@@ -1,8 +1,7 @@
 <template>
   <div class="fields">
-<<<<<<< HEAD
     <div v-for="group in fieldsWithTabs" :key="group[0].id">
-      <SpanAnnotationTextFieldComponent
+      <SpanAnnotationTextField
         v-if="group.length == 1 && hasSpanQuestion(group[0].name)"
         :id="`${group[0].id}-${record.id}-span-field`"
         :name="group[0].name"
@@ -11,8 +10,8 @@
         :spanQuestion="getSpanQuestion(group[0].name)"
         :searchText="recordCriteria.committed.searchText.value.text"
       />
-      <TextFieldComponent
-        v-else-if="group.length == 1"
+      <TextField
+        v-else-if="group[0].isTextType"
         :name="group[0].name"
         :title="group[0].title"
         :fieldText="group[0].content"
@@ -20,10 +19,11 @@
         :useTable="group[0].settings.use_table"
         :searchText="recordCriteria.committed.searchText.value.text"
       />
+      <ImageField v-else-if="group[0].isTextType" :name="group[0].name" :title="group[0].title" :content="group[0].content" />
       
       <BaseCardWithTabs 
         v-else-if="group.length > 1" 
-        :tabs="group.map(field => ({ id: field.name, name: field.title, class: '--field', component: 'TextFieldComponent' }))"
+        :tabs="group.map(field => ({ id: field.name, name: field.title, class: '--field', component: 'TextField' }))"
       >
         <template v-slot="{ currentComponent, currentTabId }">
           <component
@@ -38,40 +38,6 @@
           />
         </template>
       </BaseCardWithTabs>
-      
-=======
-    <div
-      v-for="{
-        id,
-        name,
-        title,
-        content,
-        settings,
-        isTextType,
-        isImageType,
-      } in fields"
-      :class="[isImageType ? 'fields__container--image' : '']"
-      :key="id"
-    >
-      <SpanAnnotationTextField
-        v-if="hasSpanQuestion(name)"
-        :id="`${id}-${record.id}-span-field`"
-        :name="name"
-        :title="title"
-        :fieldText="content"
-        :spanQuestion="getSpanQuestion(name)"
-        :searchText="recordCriteria.committed.searchText.value.text"
-      />
-      <TextField
-        v-else-if="isTextType"
-        :name="name"
-        :title="title"
-        :fieldText="content"
-        :useMarkdown="settings.use_markdown"
-        :searchText="recordCriteria.committed.searchText.value.text"
-      />
-      <ImageField v-else :name="name" :title="title" :content="content" />
->>>>>>> adcdd9d4
     </div>
   </div>
 </template>
