--- conflicted
+++ resolved
@@ -47,30 +47,11 @@
   },
   computed: {
     record() {
-      let thisRecord = this.records.getRecordOn(this.recordCriteria.committed.page);
-      if (!thisRecord) {
-        console.log(`Record not found for recordCriteria.committed.page.client.page: ${this.recordCriteria.committed.page.client.page}, records length ${this.records.records.length}`);
-        console.log('All record pages:', this.records.records.map(record => record.page));
-      }
-      return thisRecord;
+      return this.records.getRecordOn(this.recordCriteria.committed.page);
     },
     metadata() {
       return this.record?.metadata;
     },
-<<<<<<< HEAD
-    noMoreDataMessage() {
-      return `You've reached the end of the data for the ${this.recordCriteria.committed.status} queue.`;
-    },
-    noRecordsMessage() {
-      const { status } = this.recordCriteria.committed;
-
-      if (this.recordCriteria.isFilteredByText)
-        return `You have no ${status} records matching the search input and filters`;
-
-      return `You have no ${status} records`;
-    },
-=======
->>>>>>> adcdd9d4
     statusClass() {
       return `--${this.record?.status}`;
     },
@@ -100,23 +81,9 @@
 
       this.fetching = true;
 
-<<<<<<< HEAD
-      const isNextRecordExist = await this.paginateRecords(this.recordCriteria);
+      await this.paginateRecords(this.recordCriteria);
 
       this.$nuxt.$emit('on-change-record-metadata', this.metadata);
-
-      if (!isNextRecordExist) {
-        setTimeout(() => {
-          this.$notification.notify({
-            message: this.noMoreDataMessage,
-            numberOfChars: this.noMoreDataMessage.length,
-            type: "info",
-          });
-        }, 100);
-      }
-=======
-      await this.paginateRecords(this.recordCriteria);
->>>>>>> adcdd9d4
 
       this.fetching = false;
     },
@@ -212,7 +179,7 @@
     min-width: 0;
   }
   &__text {
-    color: $black-54;
+    color: var(--bg-opacity-54);
   }
   &--empty {
     width: 100%;
