{
<<<<<<< HEAD
  "name": "extralit",
  "version": "2.0.0",
=======
  "name": "argilla",
  "version": "2.0.1",
>>>>>>> c03edfbd
  "private": true,
  "scripts": {
    "dev": "nuxt",
    "yarn-dev:extralit": "cross-env API_URL_CUSTOM=$base_router nuxt",
    "npm-dev:extralit": "cross-env API_URL_CUSTOM=$npm_config_base_router nuxt",
    "build": "rimraf dist && nuxt build",
    "start": "nuxt start",
    "generate": "nuxt generate",
    "postgenerate": "npm run e2e:silent",
    "generate-icons": "vsvg -s ./static/icons -t ./assets/icons --tpl ./assets/icon-template.js.tmp",
    "lint": "eslint --ext .ts,.js,.vue --ignore-path .eslintignore  .",
    "lint:fix": "npm run lint -- --fix",
    "precommit": "npm run lint:fix",
    "e2e": "npx playwright test --ui",
    "e2e:report": "npx playwright show-report",
    "e2e:silent": "npx playwright test",
    "test": "jest --colors",
    "test:watch": "jest --colors --watchAll"
  },
  "dependencies": {
    "@codescouts/events": "^1.0.2",
    "@nuxtjs/auth-next": "5.0.0-1613647907.37b1156",
    "@nuxtjs/axios": "^5.13.6",
    "@nuxtjs/composition-api": "^0.33.1",
    "@nuxtjs/i18n": "^7.3.1",
    "@nuxtjs/style-resources": "^1.2.2",
    "@pinia/nuxt": "^0.2.1",
    "@jonnytran/vue-pdf-viewer": "^0.2.5",
    "@sereneinserenade/tiptap-search-and-replace": "^0.1.1",
    "@tiptap/extension-document": "^2.4.0",
    "@tiptap/extension-gapcursor": "^2.4.0",
    "@tiptap/extension-hard-break": "^2.4.0",
    "@tiptap/extension-history": "^2.4.0",
    "@tiptap/extension-paragraph": "^2.4.0",
    "@tiptap/extension-table": "^2.4.0",
    "@tiptap/extension-table-cell": "^2.4.0",
    "@tiptap/extension-table-header": "^2.4.0",
    "@tiptap/extension-table-row": "^2.4.0",
    "@tiptap/extension-text": "^2.4.0",
    "@tiptap/pm": "^2.4.0",
    "@tiptap/vue-2": "^2.4.0",
    "@vuex-orm/core": "^0.36.4",
    "@vuex-orm/plugin-axios": "^0.9.4",
    "axios": "^1.7.2",
    "core-js": "^3.37.1",
    "dompurify": "^3.1.5",
    "fit-curve": "^0.2.0",
    "frontmatter-markdown-loader": "^3.7.0",
    "interactjs": "^1.10.27",
    "js-base64": "^3.7.7",
    "luxon": "^3.4.4",
    "marked": "^5.1.2",
    "marked-highlight": "^2.1.1",
    "marked-katex-extension": "^5.0.2",
    "nuxt": "^2.17.3",
    "nuxt-highlightjs": "^1.0.3",
    "nuxt-mq": "^2.0.2",
    "pinia": "^2.1.7",
    "sass": "~1.77.4",
    "stringz": "^2.1.0",
    "tabulator-tables": "^6.2.1",
    "ts-injecty": "^0.0.22",
    "v-click-outside": "^3.2.0",
    "vue": "^2.7.16",
    "vue-demi": "^0.14.8",
    "vue-svgicon": "^3.3.2",
    "vue-template-compiler": "^2.7.16",
    "vue-vega": "^1.0.0-alpha.13",
    "vue-virtual-scroller": "~1.0.10",
    "vuedraggable": "^2.24.3",
    "vuex": "^3.6.2"
  },
  "devDependencies": {
    "@babel/core": "^7.24.7",
    "@babel/eslint-parser": "^7.24.7",
    "@babel/plugin-proposal-class-properties": "^7.18.6",
    "@babel/plugin-proposal-private-methods": "^7.18.6",
    "@babel/plugin-transform-nullish-coalescing-operator": "^7.24.7",
    "@babel/plugin-transform-optional-chaining": "^7.24.7",
    "@babel/preset-env": "^7.24.7",
    "@babel/preset-typescript": "^7.24.7",
    "@codescouts/test": "^1.0.7",
    "@intlify/eslint-plugin-vue-i18n": "^2.0.0",
    "@nuxt/types": "^2.17.3",
    "@nuxt/typescript-build": "^2.1.0",
    "@nuxtjs/eslint-config-typescript": "^12.1.0",
    "@playwright/test": "^1.44.1",
    "@types/jest": "^27.5.2",
    "@types/tabulator-tables": "^6.2.0",
    "@typescript-eslint/eslint-plugin": "^5.62.0",
    "@typescript-eslint/parser": "^5.62.0",
    "@vue/test-utils": "~1.3.0",
    "babel-core": "^7.0.0-bridge.0",
    "cross-env": "^7.0.3",
    "eslint": "^8.57.0",
    "eslint-config-prettier": "^7.2.0",
    "eslint-plugin-nuxt": "^3.2.0",
    "eslint-plugin-prettier": "^3.4.1",
    "eslint-plugin-vue": "^8.7.1",
    "jest": "^27.5.1",
    "jest-serializer-vue": "^2.0.2",
    "jest-transform-stub": "^2.0.0",
    "prettier": "^2.8.8",
    "rimraf": "^5.0.7",
    "sass-loader": "^10.5.2",
    "typescript": "^5.4.5",
    "vue-jest": "^3.0.7"
  },
  "engines": {
    "node": ">=18.16.1"
  }
}<|MERGE_RESOLUTION|>--- conflicted
+++ resolved
@@ -1,11 +1,6 @@
 {
-<<<<<<< HEAD
   "name": "extralit",
-  "version": "2.0.0",
-=======
-  "name": "argilla",
   "version": "2.0.1",
->>>>>>> c03edfbd
   "private": true,
   "scripts": {
     "dev": "nuxt",
