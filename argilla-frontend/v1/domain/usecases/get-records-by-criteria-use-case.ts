import { Field } from "../entities/field/Field";
import { Question } from "../entities/question/Question";
import { Suggestion } from "../entities/question/Suggestion";
import { RecordAnswer } from "../entities/record/RecordAnswer";
import { RecordCriteria } from "../entities/record/RecordCriteria";
import { IRecordStorage } from "../services/IRecordStorage";
import {
  EmptyQueueRecords,
  Records,
  RecordsWithReference,
} from "../entities/record/Records";
import { Record } from "../entities/record/Record";
import { IQuestionRepository } from "../services/IQuestionRepository";
import {
  FieldRepository,
  RecordRepository,
} from "~/v1/infrastructure/repositories";

export class GetRecordsByCriteriaUseCase {
  constructor(
    private readonly recordRepository: RecordRepository,
    private readonly questionRepository: IQuestionRepository,
    private readonly fieldRepository: FieldRepository,
    private readonly recordsStorage: IRecordStorage
  ) {}

  public async execute(criteria: RecordCriteria): Promise<Records> {
    const { datasetId, queuePage } = criteria;
    const savedRecords = this.recordsStorage.get();
    savedRecords.synchronizeQueuePagination(criteria);

    const getRecords = this.recordRepository.getRecords(criteria);
    const getQuestions = this.questionRepository.getQuestions(datasetId);
    const getFields = this.fieldRepository.getFields(datasetId);

    const [recordsFromBackend, questionsFromBackend, fieldsFromBackend] =
      await Promise.all([getRecords, getQuestions, getFields]);

    if (recordsFromBackend.records.length === 0) {
      return new EmptyQueueRecords(
        criteria,
        questionsFromBackend.map((question) => {
          return new Question(
            question.id,
            question.name,
            question.description,
            datasetId,
            question.title,
            question.required,
            question.settings
          );
        })
      );
    }

    const recordsToAnnotate = recordsFromBackend.records.map(
      (record, index) => {
        const recordPage = index + queuePage;

        const fields = fieldsFromBackend
          .filter((f) => record.fields[f.name])
          .map((field) => {
            return new Field(
              field.id,
              field.name,
              field.title,
              record.fields[field.name],
              datasetId,
              field.required,
              field.settings
            );
          });

        const questions = questionsFromBackend.map((question) => {
          return new Question(
            question.id,
            question.name,
            question.description,
            datasetId,
            question.title,
            question.required,
            question.settings
          );
        });

        const questionLookup = questions.reduce((lookup: any, question) => {
          lookup[question.id] = question;
          return lookup;
        });

        const userAnswer = record.responses[0];
        const answer = userAnswer
          ? new RecordAnswer(
              userAnswer.id,
              userAnswer.status,
              userAnswer.values,
              userAnswer.updated_at
            )
          : null;

<<<<<<< HEAD
        const suggestions = !criteria.page.isBulkMode
          ? record.suggestions.map((suggestion) => {
              const question = questionLookup[suggestion.question_id];
              if (!question) return null;
              
              return new Suggestion(
                suggestion.id,
                suggestion.question_id,
                question.type,
                suggestion.value,
                suggestion.score,
                suggestion.agent,
                suggestion.type,
                new Date(suggestion.inserted_at),
                new Date(suggestion.updated_at),
              );
            }).filter(suggestion => suggestion !== null)
          : [];
=======
        const suggestions = record.suggestions
          .map((suggestion) => {
            const question = questions.find(
              (q) => q.id === suggestion.question_id
            );

            if (criteria.page.isBulkMode && !question.isSpanType)
              return undefined;

            return new Suggestion(
              suggestion.id,
              suggestion.question_id,
              question.type,
              suggestion.value,
              suggestion.score,
              suggestion.agent
            );
          })
          .filter(Boolean);
>>>>>>> c23126fd

        return new Record(
          record.id,
          datasetId,
          questions,
          fields,
          answer,
          suggestions,
          record.query_score,
          recordPage,
          record.metadata,
          record.status,
          record.inserted_at,
          record.updated_at
        );
      }
    );

    if (criteria.isFilteringBySimilarity) {
      let referenceRecord = savedRecords.getById(
        criteria.similaritySearch.recordId
      );

      if (!referenceRecord) {
        const referenceRecordFromBackend =
          await this.recordRepository.getRecord(
            criteria.similaritySearch.recordId
          );

        const fields = fieldsFromBackend
          .filter((f) => referenceRecordFromBackend.fields[f.name])
          .map((field) => {
            return new Field(
              field.id,
              field.name,
              field.title,
              referenceRecordFromBackend.fields[field.name],
              datasetId,
              field.required,
              field.settings
            );
          });

        referenceRecord = new Record(
          referenceRecordFromBackend.id,
          datasetId,
          [],
          fields,
          null,
          [],
          0,
          0,
          referenceRecordFromBackend.metadata,
          referenceRecordFromBackend.status,
          referenceRecordFromBackend.inserted_at,
          referenceRecordFromBackend.updated_at
        );
      }

      return new RecordsWithReference(
        recordsToAnnotate,
        recordsFromBackend.total,
        referenceRecord
      );
    }

    return new Records(recordsToAnnotate, recordsFromBackend.total);
  }
}<|MERGE_RESOLUTION|>--- conflicted
+++ resolved
@@ -98,7 +98,6 @@
             )
           : null;
 
-<<<<<<< HEAD
         const suggestions = !criteria.page.isBulkMode
           ? record.suggestions.map((suggestion) => {
               const question = questionLookup[suggestion.question_id];
@@ -117,27 +116,6 @@
               );
             }).filter(suggestion => suggestion !== null)
           : [];
-=======
-        const suggestions = record.suggestions
-          .map((suggestion) => {
-            const question = questions.find(
-              (q) => q.id === suggestion.question_id
-            );
-
-            if (criteria.page.isBulkMode && !question.isSpanType)
-              return undefined;
-
-            return new Suggestion(
-              suggestion.id,
-              suggestion.question_id,
-              question.type,
-              suggestion.value,
-              suggestion.score,
-              suggestion.agent
-            );
-          })
-          .filter(Boolean);
->>>>>>> c23126fd
 
         return new Record(
           record.id,
