--- conflicted
+++ resolved
@@ -16,19 +16,11 @@
   }
 
   public get isMultiLabelType(): boolean {
-<<<<<<< HEAD
     return this.type === "multi_label_selection" || this.type === "dynamic_multi_label_selection";
   }
 
   public get isSingleLabelType(): boolean {
     return this.type === "label_selection" || this.type === "dynamic_label_selection";
-=======
-    return this.value === "multi_label_selection";
-  }
-
-  public get isSingleLabelType(): boolean {
-    return this.value === "label_selection";
->>>>>>> c23126fd
   }
 
   public get isTextType(): boolean {
