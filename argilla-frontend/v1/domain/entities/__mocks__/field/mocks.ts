--- conflicted
+++ resolved
@@ -1,13 +1,6 @@
 import { Field } from "../../field/Field";
 
 export const createTextFieldMock = (id: string) => {
-<<<<<<< HEAD
-  return new Field(id, "NAME", "TITLE", "CONTENT", "DATASET_ID", true, {
-    use_markdown: true,
-    use_table: false,
-    type: "text",
-  });
-=======
   return new Field(
     id,
     "NAME",
@@ -16,6 +9,7 @@
     true,
     {
       use_markdown: true,
+      use_table: false,
       type: "text",
     },
     {
@@ -24,5 +18,4 @@
       },
     }
   );
->>>>>>> 1e54a486
 };