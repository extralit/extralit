--- conflicted
+++ resolved
@@ -80,12 +80,7 @@
     return {
       title,
       description: newDescription,
-<<<<<<< HEAD
-      // @ts-ignore
-      settings,
-=======
       settings: settings as any,
->>>>>>> 86fb6720
     };
   }
 }