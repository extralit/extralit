--- conflicted
+++ resolved
@@ -505,7 +505,6 @@
     params.append("include", "response_suggestions");
     params.append("offset", offset);
     params.append("limit", howMany.toString());
-<<<<<<< HEAD
 
     if (status === "valid") {
       params.append("response_status", 'pending');
@@ -514,8 +513,6 @@
     } else {
       params.append("response_status", status);
     }
-=======
->>>>>>> c23126fd
 
     return params;
   }
