/*!
 * coding=utf-8
 * Copyright 2021-present, the Recognai S.L. team.
 *
 * Licensed under the Apache License, Version 2.0 (the "License");
 * you may not use this file except in compliance with the License.
 * You may obtain a copy of the License at
 *
 *     http://www.apache.org/licenses/LICENSE-2.0
 *
 * Unless required by applicable law or agreed to in writing, software
 * distributed under the License is distributed on an "AS IS" BASIS,
 * WITHOUT WARRANTIES OR CONDITIONS OF ANY KIND, either express or implied.
 * See the License for the specific language governing permissions and
 * limitations under the License.
 */

// Fonts
//-----------
$primary-font-family: "Inter", "Helvetica", "Arial", sans-serif;
$secondary-font-family: "raptor_v2_premiumbold", "Helvetica", "Arial",
  sans-serif;
$tertiary-font-family: "Roboto Condensed", sans-serif;
$quaternary-font-family: "Roboto Mono", monospace;
$base-font-size: 14px;
$base-line-height: 1.4em;

// Grid
//-----------
$maxwidth: 980px;

// Spaces
//-----------
$base-space: 8px;
$base-space-between-records: $base-space;

// Border radius
//---------------
$border-radius-s: 5px;
$border-radius: 5px;
$border-radius-m: 10px;
$border-radius-l: 25px;
$border-radius-rounded: 50em;

// Shadows
//-----------
$shadow: 0 8px 20px 0 rgba(0, 0, 0, 0.2);
$shadow-100: 1px 1px 3px 0px rgba(0, 0, 0, 0.15);
$shadow-200: 1px 2px 5px 2px rgba(0, 0, 0, 0.15);
$shadow-300: 0 1px 3px 0 rgba(185, 185, 185, 0.4);
$shadow-400: 0px 4px 10px rgba(0, 0, 0, 0.1);
$shadow-500: 0 6px 10px 0 rgba(0, 0, 0, 0.1);

// Input size
//-----------
$input-size: 40px;

// Buttons
//-----------
$button-height: 30px;
$button-radius: 6px;

// Transitions
//-----------
$swift-ease-out-duration: 0.3s !default;
$swift-ease-out-timing-function: cubic-bezier(0.25, 0.8, 0.25, 1) !default;
$swift-ease-out: all $swift-ease-out-duration $swift-ease-out-timing-function !default;
$swift-ease-in-duration: 0.3s !default;
$swift-ease-in-timing-function: cubic-bezier(0.55, 0, 0.55, 0.2) !default;
$swift-ease-in: all $swift-ease-in-duration $swift-ease-in-timing-function !default;
$swift-ease-in-out-duration: 0.5s !default;
$swift-ease-in-out-timing-function: cubic-bezier(0.35, 0, 0.25, 1) !default;
$swift-ease-in-out: all $swift-ease-in-out-duration;
$swift-linear-duration: 0.15s !default;
$swift-linear-timing-function: linear !default;
$swift-linear: all $swift-linear-duration $swift-linear-timing-function !default;

// topbar
<<<<<<< HEAD
$topbarHeight: $base-space * 7;

// question-form
$questionFormWidth: 40vw;

// sidebar
$sidebarPanelWidth: 280px;
$sidebarMenuWidth: 70px;
$sidebarWidth: $sidebarPanelWidth + $sidebarMenuWidth;

// sidebar pdf viewer
$sidebarPdfViewerWidth: 40vw;

// record
$record-reference-border-color: palette(apricot, dark);
$record-reference-background-color: palette(apricot, light);

:root {
  --sidebar-width: #{$sidebarPdfViewerWidth};
  --questions-form-width: #{$questionFormWidth};
}
=======
$topbarHeight: $base-space * 7;
>>>>>>> adcdd9d4
<|MERGE_RESOLUTION|>--- conflicted
+++ resolved
@@ -76,7 +76,6 @@
 $swift-linear: all $swift-linear-duration $swift-linear-timing-function !default;
 
 // topbar
-<<<<<<< HEAD
 $topbarHeight: $base-space * 7;
 
 // question-form
@@ -90,14 +89,7 @@
 // sidebar pdf viewer
 $sidebarPdfViewerWidth: 40vw;
 
-// record
-$record-reference-border-color: palette(apricot, dark);
-$record-reference-background-color: palette(apricot, light);
-
 :root {
   --sidebar-width: #{$sidebarPdfViewerWidth};
   --questions-form-width: #{$questionFormWidth};
-}
-=======
-$topbarHeight: $base-space * 7;
->>>>>>> adcdd9d4
+}