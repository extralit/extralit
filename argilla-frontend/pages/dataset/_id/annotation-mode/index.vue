--- conflicted
+++ resolved
@@ -9,30 +9,7 @@
           :breadcrumbs="breadcrumbs"
           :showSettingButton="true"
           :showCopyButton="true"
-<<<<<<< HEAD
-          @on-click-train="showTrainModal(true)"
         />
-        <BaseModal
-          :modal-custom="true"
-          :prevent-body-scroll="true"
-          modal-class="modal-auto"
-          modal-position="modal-top-center"
-          :modal-visible="visibleTrainModal"
-          allow-close
-          @close-modal="showTrainModal(false)"
-        >
-          <DatasetTrainComponent
-            datasetTask="FeedbackTask"
-            :datasetName="dataset.name"
-            :workspaceName="dataset.workspace"
-          />
-        </BaseModal>
-      </template>
-      <template v-slot:sidebar-right>
-        <SidebarFeedbackTaskComponent :datasetId="datasetId" @refresh="refresh()" />
-=======
-        />
->>>>>>> c23126fd
       </template>
       <template v-slot:center>
         <PersistentStorageBanner />
