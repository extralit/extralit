--- conflicted
+++ resolved
@@ -200,14 +200,7 @@
     hide: "Ausblenden",
     passwordDescription: "Gebe Sie ihr Passwort ein",
     claim: "Gemeinsames Arbeiten an Daten.</br>Verbessern Sie Ihre Modelle.",
-<<<<<<< HEAD
-    support:
-      "Um Unterstützung von der Community zu erhalten, folgen Sie uns auf <a href='{link}' target='_blank'>Discord</a>",
-    quickstart:
-      "Sie verwenden die Quickstart-Version von Argilla. Überprüfen Sie <a href='{link}' target='_blank'>diesen Leitfaden</a> um mehr über Nutzung und Konfigurationsoptionen zu erfahren.",
-=======
     error: "Falscher Benutzername oder Passwort. Versuchen Sie es erneut",
->>>>>>> adcdd9d4
     hf: {
       title: "Willkommen bei {space}",
       subtitle:
