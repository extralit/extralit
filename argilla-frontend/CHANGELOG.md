# Changelog

All notable changes to this project will be documented in this file.

The format is based on [Keep a Changelog](https://keepachangelog.com/en/1.1.0/), and this project adheres to [Semantic Versioning](https://semver.org/spec/v2.0.0.html).

<!--
These are the section headers that we use:
* "Added" for new features.
* "Changed" for changes in existing functionality.
* "Deprecated" for soon-to-be removed features.
* "Removed" for now removed features.
* "Fixed" for any bug fixes.
* "Security" in case of vulnerabilities.
-->

## [Unreleased]()

<<<<<<< HEAD
### Added

- Add a high-contrast theme & improvements for the forced-colors mode. ([#5661](https://github.com/argilla-io/argilla/pull/5661))
- Added redirect to error page when repoId is invalid ([#5670](https://github.com/argilla-io/argilla/pull/5670))

### Fixed

- Fixed redirection problems after users sign-in using HF OAuth. ([#5635](https://github.com/argilla-io/argilla/pull/5635))
- Fixed highlighting of the searched text in text and chat fields ([#5678](https://github.com/argilla-io/argilla/pull/5678))
=======
## [2.4.1](https://github.com/argilla-io/argilla/compare/v2.4.0...v2.4.1)

### Added

- Added redirect to error page when repoId is invalid ([#5670](https://github.com/argilla-io/argilla/pull/5670))

### Fixed

- Fixed redirection problems after users sign-in using HF OAuth. ([#5635](https://github.com/argilla-io/argilla/pull/5635))
- Fixed highlighting of the searched text in text, span and chat fields ([#5678](https://github.com/argilla-io/argilla/pull/5678))
>>>>>>> b4835605
- Fixed validation for rating question when creating a dataset ([#5670](https://github.com/argilla-io/argilla/pull/5670))
- Fixed question name based on question type when creating a dataset ([#5670](https://github.com/argilla-io/argilla/pull/5670))

## [2.4.0](https://github.com/argilla-io/argilla/compare/v2.3.0...v2.4.0)

### Added

- Added new dataset configurator to import datasets from Hugging Face using Argilla UI. ([#5532](https://github.com/argilla-io/argilla/pull/5532))
- Improve Accessibility for Screenreaders ([#5634](https://github.com/argilla-io/argilla/pull/5634))

### Fixed

- Refine German translations and update non-localized UI elements. ([#5632](https://github.com/argilla-io/argilla/pull/5632))

## [2.3.0](https://github.com/argilla-io/argilla/compare/v2.2.0...v2.3.0)

### Added

- Added new field `CustomField`. ([#5462](https://github.com/argilla-io/argilla/pull/5462))

### Fixed

- Fix autofill form on sign-in page. ([#5522](https://github.com/argilla-io/argilla/pull/5522))
- Support copy on clipboard for no secure context. ([#5535](https://github.com/argilla-io/argilla/pull/5535))

## [2.2.0](https://github.com/argilla-io/argilla/compare/v2.1.0...v2.2.0)

### Added

- Added `Required/Optional` label on `Field dataset settings tab` and `Question dataset settings tab`. ([#5394](https://github.com/argilla-io/argilla/pull/5394))
- Added new `ChatField`. ([#5376](https://github.com/argilla-io/argilla/pull/5376))

## [2.1.0](https://github.com/argilla-io/argilla/compare/v2.0.1...v2.1.0)

### Added

- Added `DarkMode` ([#5412](https://github.com/argilla-io/argilla/pull/5412))
- Added new `empty queue messages` ([#5403](https://github.com/argilla-io/argilla/pull/5403))
- Added `HTML Sandbox` to support external and custom CSS and Javascript in fields ([#5353](https://github.com/argilla-io/argilla/pull/5353))
- Added `Spanish` languages ([#5416](https://github.com/argilla-io/argilla/pull/5416))
- Added new `ImageField` supporting URLs and Data URLs. ([#5279](https://github.com/argilla-io/argilla/pull/5279))

> [!NOTE]
> For older versions, please review the argilla/CHANGELOG.md and argilla-server/CHANGELOG.md files.<|MERGE_RESOLUTION|>--- conflicted
+++ resolved
@@ -16,17 +16,10 @@
 
 ## [Unreleased]()
 
-<<<<<<< HEAD
 ### Added
 
 - Add a high-contrast theme & improvements for the forced-colors mode. ([#5661](https://github.com/argilla-io/argilla/pull/5661))
-- Added redirect to error page when repoId is invalid ([#5670](https://github.com/argilla-io/argilla/pull/5670))
 
-### Fixed
-
-- Fixed redirection problems after users sign-in using HF OAuth. ([#5635](https://github.com/argilla-io/argilla/pull/5635))
-- Fixed highlighting of the searched text in text and chat fields ([#5678](https://github.com/argilla-io/argilla/pull/5678))
-=======
 ## [2.4.1](https://github.com/argilla-io/argilla/compare/v2.4.0...v2.4.1)
 
 ### Added
@@ -37,7 +30,6 @@
 
 - Fixed redirection problems after users sign-in using HF OAuth. ([#5635](https://github.com/argilla-io/argilla/pull/5635))
 - Fixed highlighting of the searched text in text, span and chat fields ([#5678](https://github.com/argilla-io/argilla/pull/5678))
->>>>>>> b4835605
 - Fixed validation for rating question when creating a dataset ([#5670](https://github.com/argilla-io/argilla/pull/5670))
 - Fixed question name based on question type when creating a dataset ([#5670](https://github.com/argilla-io/argilla/pull/5670))
 
