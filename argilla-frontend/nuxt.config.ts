/*
 * coding=utf-8
 * Copyright 2021-present, the Recognai S.L. team.
 *
 * Licensed under the Apache License, Version 2.0 (the "License");
 * you may not use this file except in compliance with the License.
 * You may obtain a copy of the License at
 *
 *     http://www.apache.org/licenses/LICENSE-2.0
 *
 * Unless required by applicable law or agreed to in writing, software
 * distributed under the License is distributed on an "AS IS" BASIS,
 * WITHOUT WARRANTIES OR CONDITIONS OF ANY KIND, either express or implied.
 * See the License for the specific language governing permissions and
 * limitations under the License.
 */

import Mode from "frontmatter-markdown-loader/mode";
import { NuxtConfig } from "@nuxt/types";
import pkg from "./package.json";

const LOCAL_ENVIRONMENT = "http://0.0.0.0:6900";
const BASE_URL = process.env.API_BASE_URL ?? LOCAL_ENVIRONMENT;
const DIST_FOLDER = process.env.DIST_FOLDER || "dist";

const config: NuxtConfig = {
  // Disable server-side rendering (https://go.nuxtjs.dev/ssr-mode)
  ssr: false,
  telemetry: false,
  generate: {
    dir: DIST_FOLDER,
  },

  // Global page headers (https://go.nuxtjs.dev/config-head)
  head: {
    title: "Extralit",
    meta: [
      { charset: "utf-8" },
      { name: "viewport", content: "width=device-width, initial-scale=1" },
      { hid: "description", name: "description", content: "" },
    ],
    link: [
      { rel: "icon", type: "image/x-icon", href: "favicon.ico" },
      {
        rel: "apple-touch-icon",
        sizes: "180x180",
        href: "apple-touch-icon.png",
      },
      { rel: "icon", sizes: "32x32", href: "favicon-32x32.png" },
      { rel: "icon", sizes: "16x16", href: "favicon-16x16.png" },
      { rel: "manifest", href: "site.webmanifest" },
    ],
    script: [
      ...(process.env.NODE_ENV === 'development' ? [{ src: 'http://localhost:8098', defer: true }] : [])
    ]
  },

  // Global CSS (https://go.nuxtjs.dev/config-css)
  css: ["~assets/styles.scss"],

  // Plugins to run before rendering page (https://go.nuxtjs.dev/config-plugins)
  plugins: [{ src: "~/plugins" }],

  // Auto import components (https://go.nuxtjs.dev/config-components)
  components: [
    {
      path: "~/components",
      pattern: "**/*.vue",
      pathPrefix: false,
      level: 1,
    },
  ],

  // Modules for dev and build (recommended) (https://go.nuxtjs.dev/config-modules)
  buildModules: [
    // https://go.nuxtjs.dev/typescript
    "@nuxt/typescript-build",
    "@nuxtjs/composition-api/module",
    [
      "@pinia/nuxt",
      {
        disableVuex: false,
      },
    ],
    [
      "nuxt-compress",
      {
        gzip: {
          cache: true,
        },
        brotli: {
          threshold: 10240,
        },
      },
    ],
  ],

  // Modules (https://go.nuxtjs.dev/config-modules)
  modules: [
    "@nuxtjs/style-resources",
    "@nuxtjs/axios",
    "@nuxtjs/auth-next",
    [
      "nuxt-highlightjs",
      {
        style: "obsidian",
      },
    ],
    "@nuxtjs/i18n",
  ],

  i18n: {
    locales: [
      {
        code: "en",
        name: "English",
        file: "en.js",
      },
      {
        code: "de",
        name: "Deutsch",
        file: "de.js",
      },
      {
        code: "es",
        name: "Español",
        file: "es.js",
      },
      {
        code: "ja",
        name: "日本語",
        file: "ja.js",
      },
    ],
    detectBrowserLanguage: false,
    vueI18n: {
      fallbackLocale: "en",
    },
    lazy: true,
    langDir: "translation/",
    defaultLocale: "en",
    strategy: "no_prefix",
  },

  // Axios module configuration (https://go.nuxtjs.dev/config-axios)
  axios: {
    proxy: true,
    browserBaseURL: "api",
  },

  proxy: {
    "/api/": {
      target: BASE_URL,
    },
    "/share-your-progress": {
      target: BASE_URL,
    },
  },
  // Build Configuration (https://go.nuxtjs.dev/config-build)
  build: {
<<<<<<< HEAD
    cssSourceMap: false,
    cache: true,
    parallel: true,
    quiet: true,
    analyze: false,
=======
>>>>>>> 78cb5183
    extend(config) {
      config.resolve.alias.vue = "vue/dist/vue.common";
      config.module.rules.push({
        test: /\.md$/,
        loader: "frontmatter-markdown-loader",
        options: {
          mode: [Mode.BODY],
        },
      });
      config.module.rules.push({
        test: /\.mjs$/,
        include: /node_modules/,
        type: 'javascript/auto',
        use: {
          loader: 'babel-loader',
          options: {
            presets: ['@babel/preset-env'],
            plugins: [
              ['@babel/plugin-transform-private-methods', { loose: true }],
              ['@babel/plugin-transform-class-properties', { loose: true }]
            ],
            compact: false,
          },
        },
      });
      config.module.rules.push({
        test: /\.js$/,
        include: /node_modules\/tabulator-tables/,
        use: {
          loader: 'babel-loader',
          options: {
            presets: ['@babel/preset-env'],
            plugins: [
              ['@babel/plugin-transform-private-methods', { loose: true }],
              ['@babel/plugin-transform-class-properties', { loose: true }]
            ],
            compact: false,
          },
        },
      });
    },
    postcss: {
      postcssOptions: {
        order: "presetEnvAndCssnanoLast",
        plugins: {
          cssnano:
            process.env.NODE_ENV === "production"
              ? {
                  preset: [
                    "default",
                    {
                      discardComments: {
                        removeAll: true,
                      },
                    },
                  ],
                }
              : false,
        },
      },
    },
    postcss: {
      postcssOptions: {
        order: "presetEnvAndCssnanoLast",
        plugins: {
          cssnano:
            process.env.NODE_ENV === "production"
              ? {
                  preset: [
                    "default",
                    {
                      discardComments: {
                        removeAll: true,
                      },
                    },
                  ],
                }
              : false,
        },
      },
    },
    babel: {
      plugins: [
        ['@babel/plugin-transform-private-methods', { loose: true }],
        ['@babel/plugin-transform-class-properties', { loose: true }],
        ['@babel/plugin-proposal-class-properties', { loose: true }],
        ["@babel/plugin-transform-private-property-in-object", { loose: true }],
      ],
      presets: [
        ['@babel/preset-env', { targets: { node: 'current' }, loose: true }],
      ],
    },
    transpile: ['pdfjs-dist'],
    terser: {
      terserOptions: {
        keep_classnames: true,
        keep_fnames: true,
        compress: {
          drop_console: process.env.NODE_ENV === 'production'
        }
      },
    },
    extractCSS: true,
<<<<<<< HEAD
    splitChunks: {
      pages: false,
      commons: false,
      layouts: false,
    },
=======
>>>>>>> 78cb5183
    optimization: {
      splitChunks: {
        name: false,
      },
    },
    filenames: {
      css: ({ isDev }) => (isDev ? "[name].css" : "[contenthash].css"),
    },
    publicPath: "/_nuxt/",
<<<<<<< HEAD
  },

  webpack: {
    devMiddleware: {
      stats: 'minimal'
    },
    watchOptions: {
      aggregateTimeout: 300,
      poll: 1000,
      ignored: /node_modules/
    }
=======
>>>>>>> 78cb5183
  },

  // https://github.com/nuxt-community/style-resources-module
  styleResources: {
    scss: "./assets/scss/abstract.scss",
  },

  loading: false,

  auth: {
    strategies: {
      local: {
        endpoints: {
          logout: false,
          user: false,
          login: false,
        },
      },
    },
    cookie: false,
    resetOnError: true,
    redirect: { login: "/sign-in", logout: "/sign-in" },
  },

  router: {
    middleware: ["route-guard", "me"],
    base: process.env.BASE_URL ?? "/",
  },

  publicRuntimeConfig: {
    clientVersion: pkg.version,
    communityLink:
      "https://join.slack.com/t/extralit/shared_invite/zt-32blg3602-0m0XewPBXF7776BQ3m7ZlA",
    documentationSite: "https://docs.extralit.ai/",
    documentationPersistentStorage:
      "https://docs.extralit.ai/latest/getting_started/how-to-configure-argilla-on-huggingface/#persistent-storage",
  },
};
export default config;<|MERGE_RESOLUTION|>--- conflicted
+++ resolved
@@ -158,14 +158,11 @@
   },
   // Build Configuration (https://go.nuxtjs.dev/config-build)
   build: {
-<<<<<<< HEAD
     cssSourceMap: false,
     cache: true,
     parallel: true,
     quiet: true,
     analyze: false,
-=======
->>>>>>> 78cb5183
     extend(config) {
       config.resolve.alias.vue = "vue/dist/vue.common";
       config.module.rules.push({
@@ -227,26 +224,6 @@
         },
       },
     },
-    postcss: {
-      postcssOptions: {
-        order: "presetEnvAndCssnanoLast",
-        plugins: {
-          cssnano:
-            process.env.NODE_ENV === "production"
-              ? {
-                  preset: [
-                    "default",
-                    {
-                      discardComments: {
-                        removeAll: true,
-                      },
-                    },
-                  ],
-                }
-              : false,
-        },
-      },
-    },
     babel: {
       plugins: [
         ['@babel/plugin-transform-private-methods', { loose: true }],
@@ -269,14 +246,11 @@
       },
     },
     extractCSS: true,
-<<<<<<< HEAD
     splitChunks: {
       pages: false,
       commons: false,
       layouts: false,
     },
-=======
->>>>>>> 78cb5183
     optimization: {
       splitChunks: {
         name: false,
@@ -286,7 +260,6 @@
       css: ({ isDev }) => (isDev ? "[name].css" : "[contenthash].css"),
     },
     publicPath: "/_nuxt/",
-<<<<<<< HEAD
   },
 
   webpack: {
@@ -298,8 +271,6 @@
       poll: 1000,
       ignored: /node_modules/
     }
-=======
->>>>>>> 78cb5183
   },
 
   // https://github.com/nuxt-community/style-resources-module
