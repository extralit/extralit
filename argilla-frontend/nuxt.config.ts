--- conflicted
+++ resolved
@@ -151,16 +151,14 @@
       target: BASE_URL,
     },
   },
+
   // Build Configuration (https://go.nuxtjs.dev/config-build)
   build: {
-<<<<<<< HEAD
     cssSourceMap: false,
     cache: true,
     parallel: true,
     quiet: true,
     analyze: false,
-=======
->>>>>>> 12160d0a
     extend(config) {
       config.resolve.alias.vue = "vue/dist/vue.common";
       config.module.rules.push({
