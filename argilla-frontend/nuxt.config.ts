/*
 * coding=utf-8
 * Copyright 2021-present, the Recognai S.L. team.
 *
 * Licensed under the Apache License, Version 2.0 (the "License");
 * you may not use this file except in compliance with the License.
 * You may obtain a copy of the License at
 *
 *     http://www.apache.org/licenses/LICENSE-2.0
 *
 * Unless required by applicable law or agreed to in writing, software
 * distributed under the License is distributed on an "AS IS" BASIS,
 * WITHOUT WARRANTIES OR CONDITIONS OF ANY KIND, either express or implied.
 * See the License for the specific language governing permissions and
 * limitations under the License.
 */

import { NuxtConfig } from "@nuxt/types";
import Mode from "frontmatter-markdown-loader/mode";
import pkg from "./package.json";

const LOCAL_ENVIRONMENT = "http://localhost:6900";
const BASE_URL = process.env.API_BASE_URL ?? LOCAL_ENVIRONMENT;
const DIST_FOLDER = process.env.DIST_FOLDER || "dist";

const config: NuxtConfig = {
  // Disable server-side rendering (https://go.nuxtjs.dev/ssr-mode)
  ssr: false,
  telemetry: false,
  generate: {
    dir: DIST_FOLDER,
  },

  // Global page headers (https://go.nuxtjs.dev/config-head)
  head: {
    title: "Extralit",
    meta: [
      { charset: "utf-8" },
      { name: "viewport", content: "width=device-width, initial-scale=1" },
      { hid: "description", name: "description", content: "" },
    ],
    link: [
      { rel: "icon", type: "image/x-icon", href: "favicon.ico" },
      {
        rel: "apple-touch-icon",
        sizes: "180x180",
        href: "apple-touch-icon.png",
      },
      { rel: "icon", sizes: "32x32", href: "favicon-32x32.png" },
      { rel: "icon", sizes: "16x16", href: "favicon-16x16.png" },
      { rel: "manifest", href: "site.webmanifest" },
    ],
  },

  // Global CSS (https://go.nuxtjs.dev/config-css)
  css: ["~assets/scss/base/base.scss"],

  // Plugins to run before rendering page (https://go.nuxtjs.dev/config-plugins)
  plugins: [
    { src: "~/plugins/logo" },

    { src: "~/plugins/directives" },

    { src: "~/plugins/di" },

    { src: "~/plugins/language" },

    { src: "~/plugins/plugins/axios.ts" },
    { src: "~/plugins/plugins/axios-cache.ts" },
    { src: "~/plugins/plugins/svg-icon.js" },
    { src: "~/plugins/plugins/vue-vega.js" },
    { src: "~/plugins/plugins/click-outside.js" },
    { src: "~/plugins/plugins/virtual-scroller.js" },
    { src: "~/plugins/plugins/toast.js" },
    { src: "~/plugins/plugins/highlight-search.js" },
    { src: "~/plugins/plugins/copy-to-clipboard.js" },
    { src: "~/plugins/plugins/filters.js" },
    { src: "~/plugins/plugins/variables.js" },
    { src: "~/plugins/plugins/vue-draggable.js" },
    { src: "~/plugins/plugins/platform.ts" },
    { src: "~/plugins/plugins/language.ts" },
  ],

  // Auto import components (https://go.nuxtjs.dev/config-components)
  components: [
    {
      path: "~/components",
      pattern: "**/*.vue",
      pathPrefix: false,
      level: 1,
    },
  ],

  // Modules for dev and build (recommended) (https://go.nuxtjs.dev/config-modules)
  buildModules: [
    // https://go.nuxtjs.dev/typescript
    "@nuxt/typescript-build",
    "@nuxtjs/composition-api/module",
    ["@pinia/nuxt", { disableVuex: false }],
  ],

  // Modules (https://go.nuxtjs.dev/config-modules)
  modules: [
    "@nuxtjs/style-resources",
    "@nuxtjs/axios",
    "@nuxtjs/auth-next",
    "nuxt-highlightjs",
    "@nuxtjs/i18n",
    [
      "nuxt-mq",
      {
        breakpoints: {
          sm: 450,
          md: 1901,
          lg: Infinity,
        },
      },
    ],
  ],

  i18n: {
    locales: [
      {
        code: "en",
        file: "en.js",
      },
      {
        code: "de",
        file: "de.js",
      },
    ],
    detectBrowserLanguage: false,
    vueI18n: {
      fallbackLocale: "en",
    },
    lazy: true,
    langDir: "translation/",
    defaultLocale: "en",
    strategy: "no_prefix",
  },

  // Axios module configuration (https://go.nuxtjs.dev/config-axios)
  axios: {
    proxy: true,
    browserBaseURL: "api",
  },

  proxy: {
    "/api/": {
      target: BASE_URL,
    },
  },

  // Build Configuration (https://go.nuxtjs.dev/config-build)
  build: {
    cssSourceMap: false,
    extend(config) {
      config.resolve.alias.vue = "vue/dist/vue.common";
      config.module.rules.push({
        test: /\.md$/,
        loader: "frontmatter-markdown-loader",
        options: {
          mode: [Mode.BODY],
        },
      });
      config.module.rules.push({
        test: /\.mjs$/,
        include: /node_modules/,
        type: 'javascript/auto',
        use: {
          loader: 'babel-loader',
          options: {
            presets: ['@babel/preset-env'],
            compact: false,
          },
        },
      });
      config.module.rules.push({
        test: /\.js$/,
        include: /node_modules\/tabulator-tables/,
        use: {
          loader: 'babel-loader',
          options: {
            presets: ['@babel/preset-env'],
            compact: false,
          },
        },
      });
    },
    babel: {
      presets: [
        ['@babel/preset-env', { targets: { node: 'current' } }],
      ],
      plugins: [
        ['@babel/plugin-transform-private-methods', { loose: true }],
        ['@babel/plugin-transform-class-properties', { loose: true }],
        ['@babel/plugin-proposal-class-properties', { loose: true }],
        ["@babel/plugin-transform-private-property-in-object", { "loose": true }],
      ],
    },
    transpile: ['pdfjs-dist'],
    terser: {
      terserOptions: {
        keep_classnames: true,
        keep_fnames: true,
      },
    },
  },

  // https://github.com/nuxt-community/style-resources-module
  styleResources: {
    scss: "./assets/scss/abstract.scss",
  },

  loading: false,

  auth: {
    strategies: {
      basic: {
        scheme: "local",
        token: {
          property: "access_token",
        },
        user: {
          property: false,
          autoFetch: true,
        },
        endpoints: {
          login: {
            url: "/security/token",
            method: "post",
            propertyName: "access_token",
            headers: { "Content-Type": "application/x-www-form-urlencoded" },
          },
          logout: false,
          user: { url: "/me", propertyName: false },
        },
      },
    },
    cookie: false,
    resetOnError: true,
    redirect: { login: "/sign-in", logout: "/sign-in" },
  },

  router: {
    middleware: ["auth-guard"],
    base: process.env.BASE_URL ?? "/",
  },

  publicRuntimeConfig: {
    clientVersion: pkg.version,
<<<<<<< HEAD
    slackCommunity:
      "https://join.slack.com/t/extralit/shared_invite/zt-2kt8t12r7-uFj0bZ5SPAOhRFkxP7ZQaQ",
=======
    communityLink: "http://hf.co/join/discord",
>>>>>>> dc07535a
    documentationSite: "https://docs.argilla.io/",
    documentationSiteQuickStart:
      "https://docs.argilla.io/en/latest/getting_started/quickstart.html",
    documentationSiteSemanticSearch:
      "https://docs.argilla.io/en/latest/reference/webapp/features.html#semantic-search",
    documentationSiteLabelScheme:
      "https://docs.argilla.io/en/latest/guides/log_load_and_prepare_data.html#define-a-labeling-schema",
    documentationSiteQueryDatasets:
      "https://docs.argilla.io/en/latest/guides/query_datasets.html",
    documentationPersistentStorage:
      "https://docs.argilla.io/en/latest/getting_started/installation/deployments/huggingface-spaces.html#setting-up-persistent-storage",
  },
};
export default config;<|MERGE_RESOLUTION|>--- conflicted
+++ resolved
@@ -249,12 +249,8 @@
 
   publicRuntimeConfig: {
     clientVersion: pkg.version,
-<<<<<<< HEAD
-    slackCommunity:
+    communityLink:
       "https://join.slack.com/t/extralit/shared_invite/zt-2kt8t12r7-uFj0bZ5SPAOhRFkxP7ZQaQ",
-=======
-    communityLink: "http://hf.co/join/discord",
->>>>>>> dc07535a
     documentationSite: "https://docs.argilla.io/",
     documentationSiteQuickStart:
       "https://docs.argilla.io/en/latest/getting_started/quickstart.html",
