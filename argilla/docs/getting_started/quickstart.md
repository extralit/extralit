--- conflicted
+++ resolved
@@ -11,7 +11,8 @@
 
     The **recommended choice to get started**. You can get up and running in under 5 minutes and don't need to maintain a server or run any commands.
 
-<<<<<<< HEAD
+    === "No-code"
+
     If you're just getting started with Extralit, click the deploy button below:
 
     <div style="margin: 5px">
@@ -65,65 +66,6 @@
 
 ## Sign in into the Extralit UI
 If everything went well, you should see the Extralit sign in page that looks like this:
-=======
-    === "No-code"
-
-        If you're just getting started with Argilla, click the deploy button below:
-
-        <div style="margin: 5px">
-                <a href="http://huggingface.co/new-space?template=argilla/argilla-template-space&name=my-argilla" target="_blank">
-                    <img src="https://huggingface.co/datasets/huggingface/badges/raw/main/deploy-to-spaces-lg.svg" />
-                </a>
-        </div>
-
-        You can use the default values following these steps:
-
-        - Leave the default Space owner (your personal account)
-        - Leave `USERNAME` and `PASSWORD` secrets empty since you'll sign in with your HF user as the Argilla Space `owner`.
-        - Click create Space to launch Argilla 🚀.
-        - Once you see the Argilla UI, [go to the Sign in into the Argilla UI section](#sign-in-into-the-argilla-ui). If you see the `Building` message for longer than 2-3 min refresh the page.
-
-    === "Python SDK"
-
-        If you want to deploy Argilla using the Python SDK, follow these steps:
-
-        First, install Argilla:
-
-        ```console
-        pip install argilla
-        ```
-
-        Next, we can use the `Argilla.deploy_on_spaces` method, which will create a Space in [the Hugging Face Hub](https://huggingface.co/). This method will automatically do the following:
-
-        - Deploy an Argilla Space on the Hugging Face Hub with [OAuth sign-in](#sign-in-into-the-argilla-ui) and a URL like `https://<your-username>-argilla.hf.space`, which takes around 2-3 minutes.
-        - Create a default workspace called `argilla` with an owner called `<your-username>` and an Argilla token set to `api_key`.
-        - Automatically return the authenticated Argilla client, which can directly be used to interact with your Argilla server.
-
-        ```python
-        import argilla as rg
-
-        authenticated_client = rg.Argilla.deploy_on_spaces(api_key="<api_key>")
-        ```
-
-        Learn how to [create your first dataset](create-your-first-dataset.md).
-
-
-    !!! tip "Argilla API Key"
-        Your Argilla API key can be found in the `My Settings` page of your Argilla Space. Take a look at the [sign in to the UI section](#sign-in-into-the-argilla-ui) to learn how to retrieve it.
-
-    !!! warning "Persistent storage `SMALL`"
-        Not setting persistent storage to `SMALL` means that **you will loose your data when the Space restarts**. Spaces get restarted due to maintainance, inactivity, and every time you change your Spaces settings. If you want to **use the Space just for testing** you can use `FREE` temporarily.
-
-    If you want to deploy Argilla within a Hugging Face organization, setup a more stable Space, or understand the settings, [check out the HF Spaces settings guide](how-to-configure-argilla-on-huggingface.md).
-
-!!! docker "Deploy with Docker"
-
-    If you want to **run Argilla locally on your machine or a server**, or tune the server configuration, choose this option. To use this option, [check this guide](how-to-deploy-argilla-with-docker.md).
-
-## Sign in to the Argilla UI
-
-If everything went well, you should see the Argilla sign in page that looks like this:
->>>>>>> 86fb6720
 
 ![Focus view](../assets/images/getting_started/signin-hf-page.png){ width=100% height=100% }
 
@@ -139,19 +81,21 @@
 !!! info "Unauthorized error"
     Sometimes, after authorizing you'll see an unauthorized error, and get redirected to the sign in page. Typically, clicking the Sign in button again will solve this issue.
 
-Congrats! Your Argilla server is ready to start your first project.
+Congrats! Your Argilla server is ready to start your first project using the Python SDK. You now have full rights to create datasets. Follow the instructions in the home page, or keep reading this guide if you want a more detailed explanation.
+
+## Install the Python SDK
+
+To manage workspaces and datasets in Argilla, you need to use the Argilla Python SDK. You can install it with pip as follows:
+
+```console
+pip install extralit
+```
 
 ## Create your first dataset
 
 The quickest way to start exploring the tool and create your first dataset is by importing an exiting one from the Hugging Face Hub.
 
-<<<<<<< HEAD
-```console
-pip install extralit
-```
-=======
 To do this, log in to the Argilla UI and in the Home page click on "Import from Hub". You can choose one of the sample datasets or paste a repo id in the input. This will look something like `stanfordnlp/imdb`.
->>>>>>> 86fb6720
 
 Argilla will automatically interpret the columns in the dataset to map them to Fields and Questions.
 
@@ -230,12 +174,7 @@
 For more info on exporting datasets to the Hub, read our guide on [exporting datasets](../how_to_guides/import_export.md#export-to-hub).
 
 ## Next steps
-<<<<<<< HEAD
 - To learn how to create your datasets, workspace, and manage users, check the [how-to guides](../admin_guide/index.md).
-=======
-
-- To learn how to create your own datasets, workspaces, and manage users, check the [how-to guides](../how_to_guides/index.md).
->>>>>>> 86fb6720
 
 - To learn Argilla with hands-on examples, check the [Tutorials section](../tutorials/index.md).
 
