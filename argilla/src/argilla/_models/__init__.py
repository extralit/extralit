--- conflicted
+++ resolved
@@ -14,9 +14,6 @@
 
 # We skip the flake8 check because we are importing all the models and the import order is important
 # flake8: noqa
-<<<<<<< HEAD
-
-=======
 from argilla._models._resource import ResourceModel
 from argilla._models._workspace import WorkspaceModel
 from argilla._models._user import UserModel, Role
@@ -40,6 +37,7 @@
     ChatFieldSettings,
     CustomFieldSettings,
     FieldSettings,
+    TableFieldSettings,
 )
 from argilla._models._settings._questions import (
     QuestionModel,
@@ -73,5 +71,4 @@
 
 from argilla._models._user import UserModel, Role
 from argilla._models._workspace import WorkspaceModel
-from argilla._models._webhook import WebhookModel, EventType
->>>>>>> 74805e66
+from argilla._models._webhook import WebhookModel, EventType