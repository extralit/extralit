# Copyright 2024-present, Argilla, Inc.
#
# Licensed under the Apache License, Version 2.0 (the "License");
# you may not use this file except in compliance with the License.
# You may obtain a copy of the License at
#
#     http://www.apache.org/licenses/LICENSE-2.0
#
# Unless required by applicable law or agreed to in writing, software
# distributed under the License is distributed on an "AS IS" BASIS,
# WITHOUT WARRANTIES OR CONDITIONS OF ANY KIND, either express or implied.
# See the License for the specific language governing permissions and
# limitations under the License.

# We skip the flake8 check because we are importing all the models and the import order is important
# flake8: noqa
from argilla._models._resource import ResourceModel
from argilla._models._workspace import WorkspaceModel
from argilla._models._user import UserModel, Role
from argilla._models._dataset import DatasetModel
from argilla._models._record._record import RecordModel, FieldValue
from argilla._models._record._suggestion import SuggestionModel
from argilla._models._record._response import UserResponseModel, ResponseStatus
from argilla._models._record._vector import VectorModel, VectorValue
from argilla._models._search import (
    SearchQueryModel,
    AndFilterModel,
    FilterModel,
    RangeFilterModel,
    TermsFilterModel,
    ScopeModel,
)
from argilla._models._settings._fields import (
    FieldModel,
    TextFieldSettings,
    ImageFieldSettings,
    ChatFieldSettings,
    CustomFieldSettings,
    TableFieldSettings,
    FieldSettings,
)
from argilla._models._settings._questions import (
    QuestionModel,
    QuestionSettings,
    SpanQuestionSettings,
<<<<<<< HEAD
    TableQuestionModel,
    TableQuestionSettings,
    TextQuestionModel,
=======
>>>>>>> 2a58a307
    TextQuestionSettings,
    LabelQuestionSettings,
    RatingQuestionSettings,
    MultiLabelQuestionSettings,
    RankingQuestionSettings,
)
from argilla._models._settings._metadata import (
    MetadataFieldModel,
    MetadataPropertyType,
    BaseMetadataPropertySettings,
    TermsMetadataPropertySettings,
    NumericMetadataPropertySettings,
    FloatMetadataPropertySettings,
    IntegerMetadataPropertySettings,
)
from argilla._models._settings._questions import (
    QuestionModel,
    QuestionSettings,
    LabelQuestionSettings,
    RatingQuestionSettings,
    TextQuestionSettings,
    MultiLabelQuestionSettings,
    RankingQuestionSettings,
    SpanQuestionSettings,
)
from argilla._models._settings._vectors import VectorFieldModel

from argilla._models._user import UserModel, Role
from argilla._models._workspace import WorkspaceModel
from argilla._models._webhook import WebhookModel, EventType<|MERGE_RESOLUTION|>--- conflicted
+++ resolved
@@ -43,12 +43,7 @@
     QuestionModel,
     QuestionSettings,
     SpanQuestionSettings,
-<<<<<<< HEAD
-    TableQuestionModel,
     TableQuestionSettings,
-    TextQuestionModel,
-=======
->>>>>>> 2a58a307
     TextQuestionSettings,
     LabelQuestionSettings,
     RatingQuestionSettings,
