--- conflicted
+++ resolved
@@ -12,8 +12,4 @@
 # See the License for the specific language governing permissions and
 # limitations under the License.
 
-<<<<<<< HEAD
-__version__ = "0.4.1"
-=======
-__version__ = "2.7.0"
->>>>>>> 74805e66
+__version__ = "0.5.0"