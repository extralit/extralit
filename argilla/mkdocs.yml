# Project information
site_name: Extralit Docs
site_url: https://docs.extralit.ai/
site_author: Extralit
site_description: Data-centric tool for AI builders
copyright: Copyright &copy; 2023 - 2024 Extralit

# Repository
repo_name: extralit/extralit
repo_url: https://github.com/extralit/extralit/
edit_uri: edit/main/argilla/docs/

extra:
  version:
    provider: mike
  social:
<<<<<<< HEAD
    - icon: fontawesome/brands/slack
      link: https://join.slack.com/t/extralit/shared_invite/zt-2kt8t12r7-uFj0bZ5SPAOhRFkxP7ZQaQ
  analytics:
    provider: google
    property: G-SQHP22W3F6

=======
    - icon: fontawesome/brands/linkedin
      link: https://www.linkedin.com/company/argilla-io
    - icon: fontawesome/brands/x-twitter
      link: https://twitter.com/argilla_io
    - icon: fontawesome/brands/youtube
      link: https://www.youtube.com/channel/UCAIz8TmvQQrLqbD7sd-5S2A
    - icon: fontawesome/brands/discord
      link: http://hf.co/join/discord
  analytics:
    provider: google
    property: G-T5RMYPJ1B2
    feedback:
      title: Was this page helpful?
      ratings:
        - icon: material/thumb-up-outline
          name: This page was helpful
          data: 1
          note: >-
            Thanks for your feedback!
        - icon: material/thumb-down-outline
          name: This page could be improved
          data: 0
          note: >-
            Thanks for your feedback! Help us improve this page by
            <a href="https://github.com/argilla-io/argilla/issues/new/?title=[Feedback]+{title}+-+{url}" target="_blank" rel="noopener">opening a GitHub issue</a>.
>>>>>>> c03edfbd
extra_css:
  - stylesheets/extra.css

theme:
  name: material
  logo: assets/logo.png
  favicon: assets/favicon.ico
  features:
    - navigation.instant
    - navigation.sections
    - navigation.tabs
    - navigation.footer
    - navigation.top
    - navigation.tracking
    - navigation.path
    - toc.follow
    - content.code.copy
    - content.code.annotate
    - content.action.edit
    - content.tooltips
    - search.suggest
    - search.highlight
    - search.share
  icon:
    repo: fontawesome/brands/github
  palette:
    - media: "(prefers-color-scheme)"
      primary: white
      toggle:
        icon: material/brightness-auto
        name: Switch to light mode

    # Palette toggle for light mode
    - media: "(prefers-color-scheme: light)"
      scheme: default
      primary: white
      toggle:
        icon: material/brightness-7
        name: Switch to dark mode

    # Palette toggle for dark mode
    - media: "(prefers-color-scheme: dark)"
      scheme: slate
      primary: custom
      toggle:
        icon: material/brightness-4
        name: Switch to system preference

watch:
  - src/argilla

# Extensions
markdown_extensions:
  - abbr
  - attr_list
  - md_in_html
  - admonition
  - pymdownx.highlight:
      anchor_linenums: true
      line_spans: __span
      pygments_lang_class: true
  - pymdownx.inlinehilite
  - pymdownx.snippets:
      auto_append:
        - docs/glossary.md
  - pymdownx.superfences
  - pymdownx.details
  - pymdownx.tabbed:
      alternate_style: true
  - footnotes
  - tables
  - pymdownx.emoji:
      emoji_index: !!python/name:material.extensions.emoji.twemoji
      emoji_generator:
        !!python/name:material.extensions.emoji.to_svg # activating permalink: true makes the anchor link works in the notebooks


  - toc:
      permalink: true

plugins:
  - search
  - open-in-new-tab
  - gen-files:
      scripts:
        - docs/scripts/gen_changelog.py
        # - docs/scripts/gen_popular_issues.py
        # - docs/scripts/gen_ref_pages.py
      enabled: !ENV [CI, false] # enables the plugin only during continuous integration (CI), disabled on local build
  - literate-nav:
      nav_file: SUMMARY.md
  - section-index
  - mkdocstrings:
      handlers:
        python:
          options:
            show_inheritance_diagram: false
            show_source: true # include source code
            # Headings
            heading_level: 3
            show_root_heading: true # show the python path of the class
            show_root_toc_entry: true # show the toc entry for the root class
            show_root_full_path: false # display "diffrax.asdf" not just "asdf"
            show_object_full_path: false # display "diffrax.asdf" not just "asdf"
            show_symbol_type_heading: true
            show_symbol_type_toc: true
            # Members
            inherited_members: true # allow looking up inherited methods
            members_order: source # order methods according to their order of definition in the source code, not alphabetical order
<<<<<<< HEAD
            show_labels: true
            # Docstring
            docstring_style: google # more info: https://sphinxcontrib-napoleon.readthedocs.io/en/latest/example_google.html
=======
            show_labels : true
            # Docstring
            docstring_style: google  # more info: https://sphinxcontrib-napoleon.readthedocs.io/en/latest/example_google.html
>>>>>>> c03edfbd
            show_if_no_docstring: false
            # Signature
            separate_signature: false
            show_signature_annotations: false
<<<<<<< HEAD
  - social:
      enabled: !ENV [CI, false] # enables the plugin only during continuous integration (CI), disabled on local build
=======
  - social
>>>>>>> c03edfbd
  - mknotebooks

# Documentation Structure
nav:
  - Overview: index.md

  - Getting Started:
      - Installation: getting_started/installation.md
      - Quickstart: getting_started/quickstart.md
      - Deploy with Docker: getting_started/how-to-deploy-argilla-with-docker.md
      - Deploy with Hugging Face Spaces: getting_started/how-to-configure-argilla-on-huggingface.md

  - User Guide:
      - user_guide/index.md
      - Core concepts: user_guide/core_concepts.md
      - Data Pipeline:
          - Documents import: user_guide/documents_import.md
          - Schema definition: user_guide/schema_definition.md
          - Text and table OCR: user_guide/text_table_ocr.md
          - LLM-assisted extraction: user_guide/llm_extraction.md
          - Consensus review: user_guide/consensus_review.md
          - Data validation: user_guide/data_validation.md
          - Extraction status: user_guide/extraction_status.md
      - User Interface:
          - Navigation and layout: user_guide/navigation_layout.md
          - Create and manage workspace: user_guide/create_manage_workspace.md
          - Search and filter records: user_guide/search_filter.md
          - Performing extractions: user_guide/performing_extractions.md
          - Reviewing and validating data: user_guide/review_validate_data.md
      - Advanced Usage:
          - Customizing multiple extraction schemas: user_guide/multi_schemas.md
          - Optimizing LLM performance: user_guide/optimizing_llm_performance.md
          - Using the API: user_guide/using_the_api.md

  - Administrator Guide:
      - admin_guide/index.md
      - Setup & Deployment:
          - HF Spaces & Docker deployment: admin_guide/docker_deployment.md
          - K8s deployment: admin_guide/k8s_deployment.md
          - Upgrading: admin_guide/upgrading.md
          # - File storage configuration: admin_guide/file_storage.md
      - Server Management:
          - Manage users and credentials: admin_guide/user.md
          - Manage workspaces: admin_guide/workspace.md
          - Create, update and delete datasets: admin_guide/dataset.md
          - Add, update, and delete records: admin_guide/record.md
          - Distribute the annotation task: admin_guide/distribution.md
          - Annotate datasets: admin_guide/annotate.md
          - Query and filter records: admin_guide/query.md
          - Import and export datasets: admin_guide/import_export.md
      - Advanced:
          - Use Markdown to format rich content: admin_guide/use_markdown_to_format_rich_content.md
          - Migrate your legacy datasets to Argilla V2: admin_guide/migrate_from_legacy_datasets.md

  - Tutorials:
      - tutorials/index.md
  - API Reference:
      - Argilla Python SDK: reference/argilla/
      - FastAPI Server:
          - Server configuration: reference/argilla-server/configuration.md
      - Telemetry:
          - Server Telemetry: reference/argilla-server/telemetry.md
  - FAQ: getting_started/faq.md
  - Community:
      - community/index.md
      - How to contribute?: community/contributor.md
      - Issue dashboard: community/popular_issues.md
      - Changelog: community/changelog.md<|MERGE_RESOLUTION|>--- conflicted
+++ resolved
@@ -14,25 +14,11 @@
   version:
     provider: mike
   social:
-<<<<<<< HEAD
     - icon: fontawesome/brands/slack
       link: https://join.slack.com/t/extralit/shared_invite/zt-2kt8t12r7-uFj0bZ5SPAOhRFkxP7ZQaQ
   analytics:
     provider: google
     property: G-SQHP22W3F6
-
-=======
-    - icon: fontawesome/brands/linkedin
-      link: https://www.linkedin.com/company/argilla-io
-    - icon: fontawesome/brands/x-twitter
-      link: https://twitter.com/argilla_io
-    - icon: fontawesome/brands/youtube
-      link: https://www.youtube.com/channel/UCAIz8TmvQQrLqbD7sd-5S2A
-    - icon: fontawesome/brands/discord
-      link: http://hf.co/join/discord
-  analytics:
-    provider: google
-    property: G-T5RMYPJ1B2
     feedback:
       title: Was this page helpful?
       ratings:
@@ -46,8 +32,7 @@
           data: 0
           note: >-
             Thanks for your feedback! Help us improve this page by
-            <a href="https://github.com/argilla-io/argilla/issues/new/?title=[Feedback]+{title}+-+{url}" target="_blank" rel="noopener">opening a GitHub issue</a>.
->>>>>>> c03edfbd
+            <a href="https://github.com/extralit/extralit/issues/new/?title=[Feedback]+{title}+-+{url}" target="_blank" rel="noopener">opening a GitHub issue</a>.
 extra_css:
   - stylesheets/extra.css
 
@@ -156,26 +141,29 @@
             show_symbol_type_toc: true
             # Members
             inherited_members: true # allow looking up inherited methods
+          options:
+            show_inheritance_diagram: false
+            show_source: true # include source code
+            # Headings
+            heading_level: 3
+            show_root_heading: true # show the python path of the class
+            show_root_toc_entry: true # show the toc entry for the root class
+            show_root_full_path: false # display "diffrax.asdf" not just "asdf"
+            show_object_full_path: false # display "diffrax.asdf" not just "asdf"
+            show_symbol_type_heading: true
+            show_symbol_type_toc: true
+            # Members
+            inherited_members: true # allow looking up inherited methods
             members_order: source # order methods according to their order of definition in the source code, not alphabetical order
-<<<<<<< HEAD
             show_labels: true
             # Docstring
             docstring_style: google # more info: https://sphinxcontrib-napoleon.readthedocs.io/en/latest/example_google.html
-=======
-            show_labels : true
-            # Docstring
-            docstring_style: google  # more info: https://sphinxcontrib-napoleon.readthedocs.io/en/latest/example_google.html
->>>>>>> c03edfbd
             show_if_no_docstring: false
             # Signature
             separate_signature: false
             show_signature_annotations: false
-<<<<<<< HEAD
   - social:
       enabled: !ENV [CI, false] # enables the plugin only during continuous integration (CI), disabled on local build
-=======
-  - social
->>>>>>> c03edfbd
   - mknotebooks
 
 # Documentation Structure
