--- conflicted
+++ resolved
@@ -16,7 +16,6 @@
 
 ## [Unreleased]()
 
-<<<<<<< HEAD
 ### Added
 - Added use_table option to TextFieldSetting.
 - Added redis service to the tilt k8s deployment for argilla-server.
@@ -26,7 +25,7 @@
 
 ### Fixed
 - Fixed elasticsearch reindexing errors with dynamic schema.
-=======
+
 ## [2.4.0](https://github.com/argilla-io/argilla/compare/v2.3.1...v2.4.0)
 
 ### Added
@@ -49,7 +48,6 @@
 ### Fixed
 
 - Fixed wrong field content conversion for empty text and partial chat fields. ([#5600](https://github.com/argilla-io/argilla/pull/5600))
->>>>>>> 86fb6720
 
 ## [2.3.1](https://github.com/argilla-io/argilla/compare/v2.3.0...v2.3.1)
 
