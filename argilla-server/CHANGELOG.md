--- conflicted
+++ resolved
@@ -16,7 +16,6 @@
 
 ## [Unreleased]()
 
-<<<<<<< HEAD
 ### Added
 - Added use_table option to TextFieldSetting.
 - Added redis service to the tilt k8s deployment for argilla-server.
@@ -26,13 +25,12 @@
 
 ### Fixed
 - Fixed elasticsearch reindexing errors with dynamic schema.
-=======
+
 ## [2.4.1](https://github.com/argilla-io/argilla/compare/v2.4.0...v2.4.1)
 
 ### Fixed
 
 - Fixed error so now `_touch_dataset_last_activity_at` function is not updating dataset's `updated_at` column. ([#5656](https://github.com/argilla-io/argilla/pull/5656))
->>>>>>> b4835605
 
 ## [2.4.0](https://github.com/argilla-io/argilla/compare/v2.3.1...v2.4.0)
 
