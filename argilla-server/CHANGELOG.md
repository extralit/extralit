# Changelog

All notable changes to this project will be documented in this file.

The format is based on [Keep a Changelog](https://keepachangelog.com/en/1.1.0/), and this project adheres to [Semantic Versioning](https://semver.org/spec/v2.0.0.html).

<!--
These are the section headers that we use:
* "Added" for new features.
* "Changed" for changes in existing functionality.
* "Deprecated" for soon-to-be removed features.
* "Removed" for now removed features.
* "Fixed" for any bug fixes.
* "Security" in case of vulnerabilities.
-->

## [Unreleased]()

<<<<<<< HEAD
### Changed

- Changed default python version to 3.13. ([#5649](https://github.com/argilla-io/argilla/pull/5649))
=======
## [2.4.1](https://github.com/argilla-io/argilla/compare/v2.4.0...v2.4.1)
>>>>>>> b4835605

### Fixed

- Fixed error so now `_touch_dataset_last_activity_at` function is not updating dataset's `updated_at` column. ([#5656](https://github.com/argilla-io/argilla/pull/5656))

## [2.4.0](https://github.com/argilla-io/argilla/compare/v2.3.1...v2.4.0)

### Added

- Added new `POST /api/v1/datasets/:dataset_id/import` to import datasets from Hugging Face as a background job. ([#5572](https://github.com/argilla-io/argilla/pull/5572))
- Added new `metadata` attribute for endpoints getting, creating and updating Datasets so now it is possible to store metadata associated to a dataset. ([#5586](https://github.com/argilla-io/argilla/pull/5586))
- Added new validation to avoid the creation of records with empty `fields` attributes. ([#5639](https://github.com/argilla-io/argilla/pull/5639))

### Changed

- Now it is possible to publish a dataset without required fields. Allowing being published with at least one field (required or not). ([#5569](https://github.com/argilla-io/argilla/pull/5569))
- Changed supported values for terms metadata options to accept other than strings values. ([#5589](https://github.com/argilla-io/argilla/pull/5589))
- Changed Helm chart to allow the use of a default storage class when none is explicitly specified. This ensures compatibility with environments like k3d that do not have a 'standard' storage class by default.

### Removed

- Removed name pattern restrictions for Fields, Questions, Metadata Properties and Vector Settings. ([#5573](https://github.com/argilla-io/argilla/pull/5573))
- Removed name pattern validation for Datasets, Workspaces and Users. ([#5575](https://github.com/argilla-io/argilla/pull/5575))

### Fixed

- Fixed wrong field content conversion for empty text and partial chat fields. ([#5600](https://github.com/argilla-io/argilla/pull/5600))

## [2.3.1](https://github.com/argilla-io/argilla/compare/v2.3.0...v2.3.1)

### Fixed

- Fixed error listing current user datasets and not filtering by current user id. ([#5583](https://github.com/argilla-io/argilla/pull/5583))

## [2.3.0](https://github.com/argilla-io/argilla/compare/v2.2.0...v2.3.0)

### Added

- Added support for `CustomField`. ([#5422](https://github.com/argilla-io/argilla/pull/5422))
- Added helm chart for argilla. ([#5512](https://github.com/argilla-io/argilla/pull/5512))

### Fixed

- Fixed error when creating default user with existing default workspace. ([#5558](https://github.com/argilla-io/argilla/pull/5558))
- Fixed the deployment yaml used to create a new Argilla server in K8s. Added `USERNAME` and `PASSWORD` to the environment variables of pod template. ([#5434](https://github.com/argilla-io/argilla/issues/5434))

## [2.2.0](https://github.com/argilla-io/argilla/compare/v2.1.0...v2.2.0)

- Added filtering by `name`, and `status` support to endpoint `GET /api/v1/me/datasets`. ([#5374](https://github.com/argilla-io/argilla/pull/5374))
- Added [`rq`](https://python-rq.org) library to process background jobs using [Redis](https://redis.io) as a dependency. ([#5432](https://github.com/argilla-io/argilla/pull/5432))
- Added a new background job to update records status when a dataset distribution strategy is updated. ([#5432](https://github.com/argilla-io/argilla/pull/5432))
- Added new `chat` type dataset field supporting chat-like conversations. ([#5376](https://github.com/argilla-io/argilla/pull/5376))

### Fixed

- Fixed error when computing dataset progress by users without responses related to pending or completed records. ([#5484](https://github.com/argilla-io/argilla/pull/5484))

## [2.1.0](https://github.com/argilla-io/argilla/compare/v2.0.0...v2.1.0)

### Added

- Added new `image` type dataset field supporting URLs and Data URLs. ([#5279](https://github.com/argilla-io/argilla/pull/5279))
- Added new endpoint `GET /api/v1/datsets/:dataset_id/users/progress` to compute the users progress. ([#5367](https://github.com/argilla-io/argilla/pull/5367))
- Added advanced dsl for text searches. ([#5222](https://github.com/argilla-io/argilla/pull/5222))

### Changed

- Change the telemetry module to use the HuggingFace telemetry client ([#5218](https://github.com/argilla-io/argilla/pull/5218))

### Fixed

- Fixed response duplicate checking ([#5357](https://github.com/argilla-io/argilla/issues/5357))

## [2.0.0](https://github.com/argilla-io/argilla/compare/v2.0.0rc1...v2.0.0)

> [!IMPORTANT]
> This version includes changes related to the search index. So, a reindex is needed.

### Added

- Added support to specify `distribution` attribute when creating a dataset. ([#5013](https://github.com/argilla-io/argilla/pull/5013))
- Added support to change `distribution` attribute when updating a dataset. ([#5028](https://github.com/argilla-io/argilla/pull/5028))
- Added new `status` column to `records` table. ([#5132](https://github.com/argilla-io/argilla/pull/5132))
- Added new `ARGILLA_DATABASE_SQLITE_TIMEOUT` environment variable allowing to set transactions timeout for SQLite. ([#5213](https://github.com/argilla-io/argilla/pull/5213))
- Added new `ARGILLA_DATABASE_POSTGRESQL_POOL_SIZE` environment variable allowing to set the number of connections to keep open inside the database connection pool. ([#5220](https://github.com/argilla-io/argilla/pull/5220))
- Added new `ARGILLA_DATABASE_POSTGRESQL_MAX_OVERFLOW` environment variable allowing to set the number of connections that can be opened above and beyond the `ARGILLA_DATABASE_POSTGRESQL_POOL_SIZE` setting. ([#5220](https://github.com/argilla-io/argilla/pull/5220))
- Added new `Server-Timing` header to all responses with the total time in milliseconds the server took to generate the response. ([#5239](https://github.com/argilla-io/argilla/pull/5239))
- Added `REINDEX_DATASETS` environment variable to Argilla server Docker image. ([#5268](https://github.com/argilla-io/argilla/pull/5268))
- Added `argilla-hf-spaces` docker image for running Argilla server in HF spaces. ([#5307](https://github.com/argilla-io/argilla/pull/5307))

### Changed

- Change `responses` table to delete rows on cascade when a user is deleted. ([#5126](https://github.com/argilla-io/argilla/pull/5126))
- [breaking] Change `GET /api/v1/datasets/:dataset_id/progress` endpoint to support new dataset distribution task. ([#5140](https://github.com/argilla-io/argilla/pull/5140))
- [breaking] Change `GET /api/v1/me/datasets/:dataset_id/metrics` endpoint to support new dataset distribution task. ([#5140](https://github.com/argilla-io/argilla/pull/5140))
- Change search index mapping for responses (reindex is required). ([#5228](https://github.com/argilla-io/argilla/pull/5228))

### Fixed

- Fixed SQLite connection settings not working correctly due to an outdated conditional. ([#5149](https://github.com/argilla-io/argilla/pull/5149))
- Fixed errors when `allowed_workspaces` in `.oauth.yaml` file is empty. ([#5273](https://github.com/argilla-io/argilla/pull/5273))
- Fixed errors when sorting with OpenSearch search engine. ([#5297](https://github.com/argilla-io/argilla/pull/5297))

### Removed

- [breaking] Removed deprecated endpoint `POST /api/v1/datasets/:dataset_id/records`. ([#5206](https://github.com/argilla-io/argilla/pull/5206))
- [breaking] Removed deprecated endpoint `PATCH /api/v1/datasets/:dataset_id/records`. ([#5206](https://github.com/argilla-io/argilla/pull/5206))
- [breaking] Removed `GET /api/v1/me/datasets/:dataset_id/records` endpoint. ([#5153](https://github.com/argilla-io/argilla/pull/5153))
- [breaking] Removed support for `response_status` query param for endpoints `POST /api/v1/me/datasets/:dataset_id/records/search` and `POST /api/v1/datasets/:dataset_id/records/search`. ([#5163](https://github.com/argilla-io/argilla/pull/5163))
- [breaking] Removed support for `metadata` query param for endpoints `POST /api/v1/me/datasets/:dataset_id/records/search` and `POST /api/v1/datasets/:dataset_id/records/search`. ([#5156](https://github.com/argilla-io/argilla/pull/5156))
- [breaking] Removed support for `sort_by` query param for endpoints `POST /api/v1/me/datasets/:dataset_id/records/search` and `POST /api/v1/datasets/:dataset_id/records/search`. ([#5166](https://github.com/argilla-io/argilla/pull/5166))
- Removed argilla quickstart docker image (Older versions are still available). ([#5307](https://github.com/argilla-io/argilla/pull/5307))

## [2.0.0rc1](https://github.com/argilla-io/argilla/compare/v1.29.0...v2.0.0rc1)

### Removed

- Removed all API v0 endpoints. ([#4852](https://github.com/argilla-io/argilla/pull/4852))

### Fixed

- Fixed error when updating records in bulk with wrong `external_id` but correct record `id`. ([#5014](https://github.com/argilla-io/argilla/pull/5014))
- Fixed error when searching all record response values. ([#5003](https://github.com/argilla-io/argilla/pull/5003))

## [1.29.0](https://github.com/argilla-io/argilla/compare/v1.28.0...v1.29.0)

### Added

- Added support for rating questions to include `0` as a valid value. ([#4858](https://github.com/argilla-io/argilla/pull/4858))
- Added `POST /api/v1/token` endpoint to generate a new API token for a user. ([#138](https://github.com/argilla-io/argilla-server/pull/138))
- Added `GET /api/v1/me` endpoint to get the current user information. ([#140](https://github.com/argilla-io/argilla-server/pull/140))
- Added `GET /api/v1/users` endpoint to get a list of all users. ([#142](https://github.com/argilla-io/argilla-server/pull/142))
- Added `GET /api/v1/users/:user_id` endpoint to get a specific user. ([#166](https://github.com/argilla-io/argilla-server/pull/166))
- Added `POST /api/v1/users` endpoint to create a new user. ([#146](https://github.com/argilla-io/argilla-server/pull/146))
- Added `DELETE /api/v1/users` endpoint to delete a user. ([#148](https://github.com/argilla-io/argilla-server/pull/148))
- Added `POST /api/v1/workspaces` endpoint to create a new workspace. ([#150](https://github.com/argilla-io/argilla-server/pull/150))
- Added `GET /api/v1/workspaces/:workspace_id/users` endpoint to get the users of a workspace. ([#153](https://github.com/argilla-io/argilla-server/pull/153))
- Added `POST /api/v1/workspaces/:workspace_id/users` endpoind to add a user to a workspace. ([#156](https://github.com/argilla-io/argilla-server/pull/156))
- Added `DELETE /api/v1/workspaces/:workspace_id/users/:user_id` endpoint to remove a user from a workspace. ([#158](https://github.com/argilla-io/argilla-server/pull/158))
- Added `GET /api/v1/version` endpoint to get the current Argilla version. ([#162](https://github.com/argilla-io/argilla-server/pull/162))
- Added `GET /api/v1/status` endpoint to get Argilla service status. ([#165](https://github.com/argilla-io/argilla-server/pull/165))

## Fixed

- Fixed error when fetching record with metadata values with visibility restrictions. ([#4906](https://github.com/argilla-io/argilla/pull/4906))

## [1.28.0](https://github.com/argilla-io/argilla-server/compare/v1.27.0...v1.28.0)

### Added

- Added support to specify a list of score values for suggestions `score` attribute. ([#98](https://github.com/argilla-io/argilla-server/pull/98))
- Added `GET /api/v1/settings` new endpoint exposing Argilla and Hugging Face settings when available. ([#127](https://github.com/argilla-io/argilla-server/pull/127))
- Added `ARGILLA_SHOW_HUGGINGFACE_SPACE_PERSISTENT_STORAGE_WARNING` new environment variable to disable warning message when Hugging Face Spaces persistent storage is disabled. ([#124](https://github.com/argilla-io/argilla-server/pull/124))
- Added `options_order` new settings attribute to support specify an order for options in multi label selection questions. ([#133](https://github.com/argilla-io/argilla-server/pull/133))
- Added `POST /api/v1/datasets/:dataset_id/records/bulk` endpoint. ([#106](https://github.com/argilla-io/argilla-server/pull/106))
- Added `PUT /api/v1/datasets/:dataset_id/records/bulk` endpoint. ([#106](https://github.com/argilla-io/argilla-server/pull/106))

### Deprecated

- Deprecated `POST /api/v1/datasets/:dataset_id/records` in favour of `POST /api/v1/datasets/:dataset_id/records/bulk`. ([#130](https://github.com/argilla-io/argilla-server/pull/130))
- Deprecated `PATCH /api/v1/dataset/:dataset_id/records` in favour of `PUT /api/v1/datasets/:dataset_id/records/bulk`. ([#130](https://github.com/argilla-io/argilla-server/pull/130))

### Removed

- Removed support for specifying `score` attributes for individual value items when creating suggestions associated with span questions. ([#101](https://github.com/argilla-io/argilla-server/pull/101))

## [1.27.0](https://github.com/argilla-io/argilla-server/compare/v1.26.1...v1.27.0)

### Added

- Added `allow_overlapping` field for creation and update of span question settings. ([#89](https://github.com/argilla-io/argilla-server/pull/89))
- Added `ARGILLA_LABEL_SELECTION_OPTIONS_MAX_ITEMS` environment variable to set the number of maximum items to be used by label and multi label questions. By default this value is set to `500`. ([#85](https://github.com/argilla-io/argilla-server/pull/85))
- Added `ARGILLA_SPAN_OPTIONS_MAX_ITEMS` environment variable to set the number of maximum items to be used by span questions. By default this value is set to `500`. ([#85](https://github.com/argilla-io/argilla-server/pull/85))
- Added `GET /api/v1/datasets/:dataset_id/progress` endpoint to return progress metrics related with one specific dataset. ([#90](https://github.com/argilla-io/argilla-server/pull/90))

### Changed

- Changed ElasticSearch JVM heap size from `512m` to `1g` for quickstart Dockerfile. ([#109](https://github.com/argilla-io/argilla-server/pull/109))

## [1.26.1](https://github.com/argilla-io/argilla-server/compare/v1.26.0...v1.26.1)

> [!NOTE]
> This patch version only includes changes in the argilla frontend to support RTL languages.
> No changes where made on `argilla-server` repository for this patch version.

### Added

- Added latests changes from argilla to support for automatic detection of RTL languages. ([#4686](https://github.com/argilla-io/argilla/pull/4686))

## [1.26.0](https://github.com/argilla-io/argilla-server/compare/v1.25.0...v1.26.0)

### Added

- Add support for new `span` questions. ([#54](https://github.com/argilla-io/argilla-server/pull/54))
- Add `inserted_at` and `updated_at` missing fields to API v1 `Suggestion` schema. ([#52](https://github.com/argilla-io/argilla-server/pull/52))
- Add validation for `visible_options` attribute when updating a a question. ([#76](https://github.com/argilla-io/argilla-server/pull/76))

### Removed

- Removed unused `GET /api/workspaces` endpoint. ([#83](https://github.com/argilla-io/argilla-server/pull/83))

### Fixed

- Fixed error when returning responses from deleted users (which contains user_id=None). ([#57](https://github.com/argilla-io/argilla-server/pull/57))

## [1.25.0](https://github.com/argilla-io/argilla-server/compare/v1.24.0...v1.25.0)

> [!IMPORTANT]
> This version include changes related to the search index. So, a reindex is needed.
> Visit the [docs](https://docs.v1.argilla.io/en/latest/getting_started/installation/configurations/database_migrations.html#feedback-datasets) for more info.

### Added

- Added `ARGILLA_ES_MAPPING_TOTAL_FIELDS_LIMIT` to work with large dataset annotation flows. ([#31](https://github.com/argilla-io/argilla-server/pull/31))
- Added support for update options for label and multi-label selection questions. ([#34](https://github.com/argilla-io/argilla-server/pull/34))
- Added `REINDEX_DATASETS` quickstart environment variable to reindex datasets and records into the search engine. ([#39](https://github.com/argilla-io/argilla-server/pull/39))
- Added pseudo-random shuffling of records based on the user's `id`. ([#23](https://github.com/argilla-io/argilla-server/pull/23))

### Changed

- Changed indexing responses for search to use user `id` instead of `username`. **[Reindex needed](https://docs.v1.argilla.io/en/latest/getting_started/installation/configurations/database_migrations.html#feedback-datasets)** ([#26](https://github.com/argilla-io/argilla-server/pull/26))
- Changed search index mappings definition to optimize the number of fields. **[Reindex needed](https://docs.v1.argilla.io/en/latest/getting_started/installation/configurations/database_migrations.html#feedback-datasets)** ([#31](https://github.com/argilla-io/argilla-server/pull/31))

### Removed

- Removed `ARGILLA_LOCAL_AUTH_TOKEN_EXPIRATION_IN_MINUTES` environment variable. ([#38](https://github.com/argilla-io/argilla-server/pull/38))
- Removed `ARGILLA_LOCAL_AUTH_ALGORITHM` environment variable. ([#38](https://github.com/argilla-io/argilla-server/pull/38))
- Removed `ARGILLA_LOCAL_AUTH_SECRET_KEY` environment variable. ([#38](https://github.com/argilla-io/argilla-server/pull/38))
- Removed data loading for docker quickstart image. ([#108](https://github.com/argilla-io/argilla-server/pull/108))

### Fixed

- Max size parameter for getting the metadata property metrics is currently set as 2^14(=12) instead of 2 \*\* 14 ([#30](https://github.com/argilla-io/argilla-server/pull/30)) ([v1.24-fix](https://github.com/bharath97-git/argilla-server/releases/tag/v1.24-fix))
- Fixed error when combining similarity search with text search. ([#32](https://github.com/argilla-io/argilla-server/pull/32))

## [1.24.0](https://github.com/argilla-io/argilla-server/releases/tag/v1.24.0)

> [!NOTE]
> This version is the first release of the Argilla Server. Before this release, the Argilla Server was part of the [Argilla SDK](https://github.com/argilla-io/argilla).
> Now, the Argilla Server is a separate package that can be installed and used independently of the [Argilla SDK](https://github.com/argilla-io/argilla).

### Fixed

- Fixed problems using `ARGILLA_BASE_URL` environment variable. ([#14](https://github.com/argilla-io/argilla-server/pull/14))

## [1.23.0](https://github.com/argilla-io/argilla/compare/v1.22.0...v1.23.0)

### Added

- Added bulk annotation by filter criteria. ([#4516](https://github.com/argilla-io/argilla/pull/4516))
- Automatically fetch new datasets on focus tab. ([#4514](https://github.com/argilla-io/argilla/pull/4514))
- API v1 responses returning `Record` schema now always include `dataset_id` as attribute. ([#4482](https://github.com/argilla-io/argilla/pull/4482))
- API v1 responses returning `Response` schema now always include `record_id` as attribute. ([#4482](https://github.com/argilla-io/argilla/pull/4482))
- API v1 responses returning `Question` schema now always include `dataset_id` attribute. ([#4487](https://github.com/argilla-io/argilla/pull/4487))
- API v1 responses returning `Field` schema now always include `dataset_id` attribute. ([#4488](https://github.com/argilla-io/argilla/pull/4488))
- API v1 responses returning `MetadataProperty` schema now always include `dataset_id` attribute. ([#4489](https://github.com/argilla-io/argilla/pull/4489))
- API v1 responses returning `VectorSettings` schema now always include `dataset_id` attribute. ([#4490](https://github.com/argilla-io/argilla/pull/4490))
- Added `pdf_to_html` function to `.html_utils` module that convert PDFs to dataURL to be able to render them in tha Argilla UI. ([#4481](https://github.com/argilla-io/argilla/issues/4481#issuecomment-1903695755))
- Added `ARGILLA_AUTH_SECRET_KEY` environment variable. ([#4539](https://github.com/argilla-io/argilla/pull/4539))
- Added `ARGILLA_AUTH_ALGORITHM` environment variable. ([#4539](https://github.com/argilla-io/argilla/pull/4539))
- Added `ARGILLA_AUTH_TOKEN_EXPIRATION` environment variable. ([#4539](https://github.com/argilla-io/argilla/pull/4539))
- Added `ARGILLA_AUTH_OAUTH_CFG` environment variable. ([#4546](https://github.com/argilla-io/argilla/pull/4546))
- Added OAuth2 support for HuggingFace Hub. ([#4546](https://github.com/argilla-io/argilla/pull/4546))

### Deprecated

- Deprecated `ARGILLA_LOCAL_AUTH_*` environment variables. Will be removed in the release v1.25.0. ([#4539](https://github.com/argilla-io/argilla/pull/4539))

### Changed

- Changed regex pattern for `username` attribute in `UserCreate`. Now uppercase letters are allowed. ([#4544](https://github.com/argilla-io/argilla/pull/4544))

### Removed

- Remove sending `Authorization` header from python SDK requests. ([#4535](https://github.com/argilla-io/argilla/pull/4535))

### Fixed

- Fixed keyboard shortcut for label questions. ([#4530](https://github.com/argilla-io/argilla/pull/4530))

## [1.22.0](https://github.com/argilla-io/argilla/compare/v1.21.0...v1.22.0)

### Added

- Added Bulk annotation support. ([#4333](https://github.com/argilla-io/argilla/pull/4333))
- Restore filters from feedback dataset settings. ([#4461])(https://github.com/argilla-io/argilla/pull/4461)
- Warning on feedback dataset settings when leaving page with unsaved changes. ([#4461](https://github.com/argilla-io/argilla/pull/4461))
- Added pydantic v2 support using the python SDK. ([#4459](https://github.com/argilla-io/argilla/pull/4459))
- Added `vector_settings` to the `__repr__` method of the `FeedbackDataset` and `RemoteFeedbackDataset`. ([#4454](https://github.com/argilla-io/argilla/pull/4454))
- Added integration for `sentence-transformers` using `SentenceTransformersExtractor` to configure `vector_settings` in `FeedbackDataset` and `FeedbackRecord`. ([#4454](https://github.com/argilla-io/argilla/pull/4454))

### Changed

- Module `argilla.cli.server` definitions have been moved to `argilla.server.cli` module. ([#4472](https://github.com/argilla-io/argilla/pull/4472))
- [breaking] Changed `vector_settings_by_name` for generic `property_by_name` usage, which will return `None` instead of raising an error. ([#4454](https://github.com/argilla-io/argilla/pull/4454))
- The constant definition `ES_INDEX_REGEX_PATTERN` in module `argilla._constants` is now private. ([#4472](https://github.com/argilla-io/argilla/pull/4474))
- `nan` values in metadata properties will raise a 422 error when creating/updating records. ([#4300](https://github.com/argilla-io/argilla/issues/4300))
- `None` values are now allowed in metadata properties. ([#4300](https://github.com/argilla-io/argilla/issues/4300))

### Fixed

- Paginating to a new record, automatically scrolls down to selected form area. ([#4333](https://github.com/argilla-io/argilla/pull/4333))

### Deprecated

- The `missing` response status for filtering records is deprecated and will be removed in the release v1.24.0. Use `pending` instead. ([#4433](https://github.com/argilla-io/argilla/pull/4433))

### Removed

- The deprecated `python -m argilla database` command has been removed. ([#4472](https://github.com/argilla-io/argilla/pull/4472))

## [1.21.0](https://github.com/argilla-io/argilla/compare/v1.20.0...v1.21.0)

### Added

- Added new draft queue for annotation view ([#4334](https://github.com/argilla-io/argilla/pull/4334))
- Added annotation metrics module for the `FeedbackDataset` (`argilla.client.feedback.metrics`). ([#4175](https://github.com/argilla-io/argilla/pull/4175)).
- Added strategy to handle and translate errors from the server for `401` HTTP status code` ([#4362](https://github.com/argilla-io/argilla/pull/4362))
- Added integration for `textdescriptives` using `TextDescriptivesExtractor` to configure `metadata_properties` in `FeedbackDataset` and `FeedbackRecord`. ([#4400](https://github.com/argilla-io/argilla/pull/4400)). Contributed by @m-newhauser
- Added `POST /api/v1/me/responses/bulk` endpoint to create responses in bulk for current user. ([#4380](https://github.com/argilla-io/argilla/pull/4380))
- Added list support for term metadata properties. (Closes [#4359](https://github.com/argilla-io/argilla/issues/4359))
- Added new CLI task to reindex datasets and records into the search engine. ([#4404](https://github.com/argilla-io/argilla/pull/4404))
- Added `httpx_extra_kwargs` argument to `rg.init` and `Argilla` to allow passing extra arguments to `httpx.Client` used by `Argilla`. ([#4440](https://github.com/argilla-io/argilla/pull/4441))
- Added `ResponseStatusFilter` enum in `__init__` imports of Argilla ([#4118](https://github.com/argilla-io/argilla/pull/4463)). Contributed by @Piyush-Kumar-Ghosh.

### Changed

- More productive and simpler shortcut system ([#4215](https://github.com/argilla-io/argilla/pull/4215))
- Move `ArgillaSingleton`, `init` and `active_client` to a new module `singleton`. ([#4347](https://github.com/argilla-io/argilla/pull/4347))
- Updated `argilla.load` functions to also work with `FeedbackDataset`s. ([#4347](https://github.com/argilla-io/argilla/pull/4347))
- [breaking] Updated `argilla.delete` functions to also work with `FeedbackDataset`s. It now raises an error if the dataset does not exist. ([#4347](https://github.com/argilla-io/argilla/pull/4347))
- Updated `argilla.list_datasets` functions to also work with `FeedbackDataset`s. ([#4347](https://github.com/argilla-io/argilla/pull/4347))

### Fixed

- Fixed error in `TextClassificationSettings.from_dict` method in which the `label_schema` created was a list of `dict` instead of a list of `str`. ([#4347](https://github.com/argilla-io/argilla/pull/4347))
- Fixed total records on pagination component ([#4424](https://github.com/argilla-io/argilla/pull/4424))

### Removed

- Removed `draft` auto save for annotation view ([#4334](https://github.com/argilla-io/argilla/pull/4334))

## [1.20.0](https://github.com/argilla-io/argilla/compare/v1.19.0...v1.20.0)

### Added

- Added `GET /api/v1/datasets/:dataset_id/records/search/suggestions/options` endpoint to return suggestion available options for searching. ([#4260](https://github.com/argilla-io/argilla/pull/4260))
- Added `metadata_properties` to the `__repr__` method of the `FeedbackDataset` and `RemoteFeedbackDataset`.([#4192](https://github.com/argilla-io/argilla/pull/4192)).
- Added `get_model_kwargs`, `get_trainer_kwargs`, `get_trainer_model`, `get_trainer_tokenizer` and `get_trainer` -methods to the `ArgillaTrainer` to improve interoperability across frameworks. ([#4214](https://github.com/argilla-io/argilla/pull/4214)).
- Added additional formatting checks to the `ArgillaTrainer` to allow for better interoperability of `defaults` and `formatting_func` usage. ([#4214](https://github.com/argilla-io/argilla/pull/4214)).
- Added a warning to the `update_config`-method of `ArgillaTrainer` to emphasize if the `kwargs` were updated correctly. ([#4214](https://github.com/argilla-io/argilla/pull/4214)).
- Added `argilla.client.feedback.utils` module with `html_utils` (this mainly includes `video/audio/image_to_html` that convert media to dataURL to be able to render them in tha Argilla UI and `create_token_highlights` to highlight tokens in a custom way. Both work on TextQuestion and TextField with use_markdown=True) and `assignments` (this mainly includes `assign_records` to assign records according to a number of annotators and records, an overlap and the shuffle option; and `assign_workspace` to assign and create if needed a workspace according to the record assignment). ([#4121](https://github.com/argilla-io/argilla/pull/4121))

### Fixed

- Fixed error in `ArgillaTrainer`, with numerical labels, using `RatingQuestion` instead of `RankingQuestion` ([#4171](https://github.com/argilla-io/argilla/pull/4171))
- Fixed error in `ArgillaTrainer`, now we can train for `extractive_question_answering` using a validation sample ([#4204](https://github.com/argilla-io/argilla/pull/4204))
- Fixed error in `ArgillaTrainer`, when training for `sentence-similarity` it didn't work with a list of values per record ([#4211](https://github.com/argilla-io/argilla/pull/4211))
- Fixed error in the unification strategy for `RankingQuestion` ([#4295](https://github.com/argilla-io/argilla/pull/4295))
- Fixed `TextClassificationSettings.labels_schema` order was not being preserved. Closes [#3828](https://github.com/argilla-io/argilla/issues/3828) ([#4332](https://github.com/argilla-io/argilla/pull/4332))
- Fixed error when requesting non-existing API endpoints. Closes [#4073](https://github.com/argilla-io/argilla/issues/4073) ([#4325](https://github.com/argilla-io/argilla/pull/4325))
- Fixed error when passing `draft` responses to create records endpoint. ([#4354](https://github.com/argilla-io/argilla/pull/4354))

### Changed

- [breaking] Suggestions `agent` field only accepts now some specific characters and a limited length. ([#4265](https://github.com/argilla-io/argilla/pull/4265))
- [breaking] Suggestions `score` field only accepts now float values in the range `0` to `1`. ([#4266](https://github.com/argilla-io/argilla/pull/4266))
- Updated `POST /api/v1/dataset/:dataset_id/records/search` endpoint to support optional `query` attribute. ([#4327](https://github.com/argilla-io/argilla/pull/4327))
- Updated `POST /api/v1/dataset/:dataset_id/records/search` endpoint to support `filter` and `sort` attributes. ([#4327](https://github.com/argilla-io/argilla/pull/4327))
- Updated `POST /api/v1/me/datasets/:dataset_id/records/search` endpoint to support optional `query` attribute. ([#4270](https://github.com/argilla-io/argilla/pull/4270))
- Updated `POST /api/v1/me/datasets/:dataset_id/records/search` endpoint to support `filter` and `sort` attributes. ([#4270](https://github.com/argilla-io/argilla/pull/4270))
- Changed the logging style while pulling and pushing `FeedbackDataset` to Argilla from `tqdm` style to `rich`. ([#4267](https://github.com/argilla-io/argilla/pull/4267)). Contributed by @zucchini-nlp.
- Updated `push_to_argilla` to print `repr` of the pushed `RemoteFeedbackDataset` after push and changed `show_progress` to True by default. ([#4223](https://github.com/argilla-io/argilla/pull/4223))
- Changed `models` and `tokenizer` for the `ArgillaTrainer` to explicitly allow for changing them when needed. ([#4214](https://github.com/argilla-io/argilla/pull/4214)).

## [1.19.0](https://github.com/argilla-io/argilla/compare/v1.18.0...v1.19.0)

### Added

- Added `POST /api/v1/datasets/:dataset_id/records/search` endpoint to search for records without user context, including responses by all users. ([#4143](https://github.com/argilla-io/argilla/pull/4143))
- Added `POST /api/v1/datasets/:dataset_id/vectors-settings` endpoint for creating vector settings for a dataset. ([#3776](https://github.com/argilla-io/argilla/pull/3776))
- Added `GET /api/v1/datasets/:dataset_id/vectors-settings` endpoint for listing the vectors settings for a dataset. ([#3776](https://github.com/argilla-io/argilla/pull/3776))
- Added `DELETE /api/v1/vectors-settings/:vector_settings_id` endpoint for deleting a vector settings. ([#3776](https://github.com/argilla-io/argilla/pull/3776))
- Added `PATCH /api/v1/vectors-settings/:vector_settings_id` endpoint for updating a vector settings. ([#4092](https://github.com/argilla-io/argilla/pull/4092))
- Added `GET /api/v1/records/:record_id` endpoint to get a specific record. ([#4039](https://github.com/argilla-io/argilla/pull/4039))
- Added support to include vectors for `GET /api/v1/datasets/:dataset_id/records` endpoint response using `include` query param. ([#4063](https://github.com/argilla-io/argilla/pull/4063))
- Added support to include vectors for `GET /api/v1/me/datasets/:dataset_id/records` endpoint response using `include` query param. ([#4063](https://github.com/argilla-io/argilla/pull/4063))
- Added support to include vectors for `POST /api/v1/me/datasets/:dataset_id/records/search` endpoint response using `include` query param. ([#4063](https://github.com/argilla-io/argilla/pull/4063))
- Added `show_progress` argument to `from_huggingface()` method to make the progress bar for parsing records process optional.([#4132](https://github.com/argilla-io/argilla/pull/4132)).
- Added a progress bar for parsing records process to `from_huggingface()` method with `trange` in `tqdm`.([#4132](https://github.com/argilla-io/argilla/pull/4132)).
- Added to sort by `inserted_at` or `updated_at` for datasets with no metadata. ([4147](https://github.com/argilla-io/argilla/pull/4147))
- Added `max_records` argument to `pull()` method for `RemoteFeedbackDataset`.([#4074](https://github.com/argilla-io/argilla/pull/4074))
- Added functionality to push your models to the Hugging Face hub with `ArgillaTrainer.push_to_huggingface` ([#3976](https://github.com/argilla-io/argilla/pull/3976)). Contributed by @Racso-3141.
- Added `filter_by` argument to `ArgillaTrainer` to filter by `response_status` ([#4120](https://github.com/argilla-io/argilla/pull/4120)).
- Added `sort_by` argument to `ArgillaTrainer` to sort by `metadata` ([#4120](https://github.com/argilla-io/argilla/pull/4120)).
- Added `max_records` argument to `ArgillaTrainer` to limit record used for training ([#4120](https://github.com/argilla-io/argilla/pull/4120)).
- Added `add_vector_settings` method to local and remote `FeedbackDataset`. ([#4055](https://github.com/argilla-io/argilla/pull/4055))
- Added `update_vectors_settings` method to local and remote `FeedbackDataset`. ([#4122](https://github.com/argilla-io/argilla/pull/4122))
- Added `delete_vectors_settings` method to local and remote `FeedbackDataset`. ([#4130](https://github.com/argilla-io/argilla/pull/4130))
- Added `vector_settings_by_name` method to local and remote `FeedbackDataset`. ([#4055](https://github.com/argilla-io/argilla/pull/4055))
- Added `find_similar_records` method to local and remote `FeedbackDataset`. ([#4023](https://github.com/argilla-io/argilla/pull/4023))
- Added `ARGILLA_SEARCH_ENGINE` environment variable to configure the search engine to use. ([#4019](https://github.com/argilla-io/argilla/pull/4019))

### Changed

- [breaking] Remove support for Elasticsearch < 8.5 and OpenSearch < 2.4. ([#4173](https://github.com/argilla-io/argilla/pull/4173))
- [breaking] Users working with OpenSearch engines must use version >=2.4 and set `ARGILLA_SEARCH_ENGINE=opensearch`. ([#4019](https://github.com/argilla-io/argilla/pull/4019) and [#4111](https://github.com/argilla-io/argilla/pull/4111))
- [breaking] Changed `FeedbackDataset.*_by_name()` methods to return `None` when no match is found ([#4101](https://github.com/argilla-io/argilla/pull/3976)).
- [breaking] `limit` query parameter for `GET /api/v1/datasets/:dataset_id/records` endpoint is now only accepting values greater or equal than `1` and less or equal than `1000`. ([#4143](https://github.com/argilla-io/argilla/pull/4143))
- [breaking] `limit` query parameter for `GET /api/v1/me/datasets/:dataset_id/records` endpoint is now only accepting values greater or equal than `1` and less or equal than `1000`. ([#4143](https://github.com/argilla-io/argilla/pull/4143))
- Update `GET /api/v1/datasets/:dataset_id/records` endpoint to fetch record using the search engine. ([#4142](https://github.com/argilla-io/argilla/pull/4142))
- Update `GET /api/v1/me/datasets/:dataset_id/records` endpoint to fetch record using the search engine. ([#4142](https://github.com/argilla-io/argilla/pull/4142))
- Update `POST /api/v1/datasets/:dataset_id/records` endpoint to allow to create records with `vectors` ([#4022](https://github.com/argilla-io/argilla/pull/4022))
- Update `PATCH /api/v1/datasets/:dataset_id` endpoint to allow updating `allow_extra_metadata` attribute. ([#4112](https://github.com/argilla-io/argilla/pull/4112))
- Update `PATCH /api/v1/datasets/:dataset_id/records` endpoint to allow to update records with `vectors`. ([#4062](https://github.com/argilla-io/argilla/pull/4062))
- Update `PATCH /api/v1/records/:record_id` endpoint to allow to update record with `vectors`. ([#4062](https://github.com/argilla-io/argilla/pull/4062))
- Update `POST /api/v1/me/datasets/:dataset_id/records/search` endpoint to allow to search records with vectors. ([#4019](https://github.com/argilla-io/argilla/pull/4019))
- Update `BaseElasticAndOpenSearchEngine.index_records` method to also index record vectors. ([#4062](https://github.com/argilla-io/argilla/pull/4062))
- Update `FeedbackDataset.__init__` to allow passing a list of vector settings. ([#4055](https://github.com/argilla-io/argilla/pull/4055))
- Update `FeedbackDataset.push_to_argilla` to also push vector settings. ([#4055](https://github.com/argilla-io/argilla/pull/4055))
- Update `FeedbackDatasetRecord` to support the creation of records with vectors. ([#4043](https://github.com/argilla-io/argilla/pull/4043))
- Using cosine similarity to compute similarity between vectors. ([#4124](https://github.com/argilla-io/argilla/pull/4124))

### Fixed

- Fixed svg images out of screen with too large images ([#4047](https://github.com/argilla-io/argilla/pull/4047))
- Fixed creating records with responses from multiple users. Closes [#3746](https://github.com/argilla-io/argilla/issues/3746) and [#3808](https://github.com/argilla-io/argilla/issues/3808) ([#4142](https://github.com/argilla-io/argilla/pull/4142))
- Fixed deleting or updating responses as an owner for annotators. (Commit [403a66d](https://github.com/argilla-io/argilla/commit/403a66d16d816fa8a62e3f76314ccc90e0073297))
- Fixed passing user_id when getting records by id. (Commit [98c7927](https://github.com/argilla-io/argilla/commit/98c792757a21da05bac89b7f625e7e5792ad59f9))
- Fixed non-basic tags serialized when pushing a dataset to the Hugging Face Hub. Closes [#4089](https://github.com/argilla-io/argilla/issues/4089) ([#4200](https://github.com/argilla-io/argilla/pull/4200))

## [1.18.0](https://github.com/argilla-io/argilla/compare/v1.17.0...v1.18.0)

### Added

- New `GET /api/v1/datasets/:dataset_id/metadata-properties` endpoint for listing dataset metadata properties. ([#3813](https://github.com/argilla-io/argilla/pull/3813))
- New `POST /api/v1/datasets/:dataset_id/metadata-properties` endpoint for creating dataset metadata properties. ([#3813](https://github.com/argilla-io/argilla/pull/3813))
- New `PATCH /api/v1/metadata-properties/:metadata_property_id` endpoint allowing the update of a specific metadata property. ([#3952](https://github.com/argilla-io/argilla/pull/3952))
- New `DELETE /api/v1/metadata-properties/:metadata_property_id` endpoint for deletion of a specific metadata property. ([#3911](https://github.com/argilla-io/argilla/pull/3911))
- New `GET /api/v1/metadata-properties/:metadata_property_id/metrics` endpoint to compute metrics for a specific metadata property. ([#3856](https://github.com/argilla-io/argilla/pull/3856))
- New `PATCH /api/v1/records/:record_id` endpoint to update a record. ([#3920](https://github.com/argilla-io/argilla/pull/3920))
- New `PATCH /api/v1/dataset/:dataset_id/records` endpoint to bulk update the records of a dataset. ([#3934](https://github.com/argilla-io/argilla/pull/3934))
- Missing validations to `PATCH /api/v1/questions/:question_id`. Now `title` and `description` are using the same validations used to create questions. ([#3967](https://github.com/argilla-io/argilla/pull/3967))
- Added `TermsMetadataProperty`, `IntegerMetadataProperty` and `FloatMetadataProperty` classes allowing to define metadata properties for a `FeedbackDataset`. ([#3818](https://github.com/argilla-io/argilla/pull/3818))
- Added `metadata_filters` to `filter_by` method in `RemoteFeedbackDataset` to filter based on metadata i.e. `TermsMetadataFilter`, `IntegerMetadataFilter`, and `FloatMetadataFilter`. ([#3834](https://github.com/argilla-io/argilla/pull/3834))
- Added a validation layer for both `metadata_properties` and `metadata_filters` in their schemas and as part of the `add_records` and `filter_by` methods, respectively. ([#3860](https://github.com/argilla-io/argilla/pull/3860))
- Added `sort_by` query parameter to listing records endpoints that allows to sort the records by `inserted_at`, `updated_at` or metadata property. ([#3843](https://github.com/argilla-io/argilla/pull/3843))
- Added `add_metadata_property` method to both `FeedbackDataset` and `RemoteFeedbackDataset` (i.e. `FeedbackDataset` in Argilla). ([#3900](https://github.com/argilla-io/argilla/pull/3900))
- Added fields `inserted_at` and `updated_at` in `RemoteResponseSchema`. ([#3822](https://github.com/argilla-io/argilla/pull/3822))
- Added support for `sort_by` for `RemoteFeedbackDataset` i.e. a `FeedbackDataset` uploaded to Argilla. ([#3925](https://github.com/argilla-io/argilla/pull/3925))
- Added `metadata_properties` support for both `push_to_huggingface` and `from_huggingface`. ([#3947](https://github.com/argilla-io/argilla/pull/3947))
- Add support for update records (`metadata`) from Python SDK. ([#3946](https://github.com/argilla-io/argilla/pull/3946))
- Added `delete_metadata_properties` method to delete metadata properties. ([#3932](https://github.com/argilla-io/argilla/pull/3932))
- Added `update_metadata_properties` method to update `metadata_properties`. ([#3961](https://github.com/argilla-io/argilla/pull/3961))
- Added automatic model card generation through `ArgillaTrainer.save` ([#3857](https://github.com/argilla-io/argilla/pull/3857))
- Added `FeedbackDataset` `TaskTemplateMixin` for pre-defined task templates. ([#3969](https://github.com/argilla-io/argilla/pull/3969))
- A maximum limit of 50 on the number of options a ranking question can accept. ([#3975](https://github.com/argilla-io/argilla/pull/3975))
- New `last_activity_at` field to `FeedbackDataset` exposing when the last activity for the associated dataset occurs. ([#3992](https://github.com/argilla-io/argilla/pull/3992))

### Changed

- `GET /api/v1/datasets/{dataset_id}/records`, `GET /api/v1/me/datasets/{dataset_id}/records` and `POST /api/v1/me/datasets/{dataset_id}/records/search` endpoints to return the `total` number of records. ([#3848](https://github.com/argilla-io/argilla/pull/3848), [#3903](https://github.com/argilla-io/argilla/pull/3903))
- Implemented `__len__` method for filtered datasets to return the number of records matching the provided filters. ([#3916](https://github.com/argilla-io/argilla/pull/3916))
- Increase the default max result window for Elasticsearch created for Feedback datasets. ([#3929](https://github.com/argilla-io/argilla/pull/))
- Force elastic index refresh after records creation. ([#3929](https://github.com/argilla-io/argilla/pull/))
- Validate metadata fields for filtering and sorting in the Python SDK. ([#3993](https://github.com/argilla-io/argilla/pull/3993))
- Using metadata property name instead of id for indexing data in search engine index. ([#3994](https://github.com/argilla-io/argilla/pull/3994))

### Fixed

- Fixed response schemas to allow `values` to be `None` i.e. when a record is discarded the `response.values` are set to `None`. ([#3926](https://github.com/argilla-io/argilla/pull/3926))

## [1.17.0](https://github.com/argilla-io/argilla/compare/v1.16.0...v1.17.0)

### Added

- Added fields `inserted_at` and `updated_at` in `RemoteResponseSchema` ([#3822](https://github.com/argilla-io/argilla/pull/3822)).
- Added automatic model card generation through `ArgillaTrainer.save` ([#3857](https://github.com/argilla-io/argilla/pull/3857)).
- Added task templates to the `FeedbackDataset` ([#3973](https://github.com/argilla-io/argilla/pull/3973)).

### Changed

- Updated `Dockerfile` to use multi stage build ([#3221](https://github.com/argilla-io/argilla/pull/3221) and [#3793](https://github.com/argilla-io/argilla/pull/3793)).
- Updated active learning for text classification notebooks to use the most recent small-text version ([#3831](https://github.com/argilla-io/argilla/pull/3831)).
- Changed argilla dataset name in the active learning for text classification notebooks to be consistent with the default names in the huggingface spaces ([#3831](https://github.com/argilla-io/argilla/pull/3831)).
- FeedbackDataset API methods have been aligned to be accessible through the several implementations ([#3937](https://github.com/argilla-io/argilla/pull/3937)).
- The `unify_responses` support for remote datasets ([#3937](https://github.com/argilla-io/argilla/pull/3937)).

### Fixed

- Fix field not shown in the order defined in the dataset settings. Closes [#3959](https://github.com/argilla-io/argilla/issues/3959) ([#3984](https://github.com/argilla-io/argilla/pull/3984))
- Updated active learning for text classification notebooks to pass ids of type int to `TextClassificationRecord` ([#3831](https://github.com/argilla-io/argilla/pull/3831)).
- Fixed record fields validation that was preventing from logging records with optional fields (i.e. `required=True`) when the field value was `None` ([#3846](https://github.com/argilla-io/argilla/pull/3846)).
- Always set `pretrained_model_name_or_path` attribute as string in `ArgillaTrainer` ([#3914](https://github.com/argilla-io/argilla/pull/3914)).
- The `inserted_at` and `updated_at` attributes are create using the `utcnow` factory to avoid unexpected race conditions on timestamp creation ([#3945](https://github.com/argilla-io/argilla/pull/3945))
- Fixed `configure_dataset_settings` when providing the workspace via the arg `workspace` ([#3887](https://github.com/argilla-io/argilla/pull/3887)).
- Fixed saving of models trained with `ArgillaTrainer` with a `peft_config` parameter ([#3795](https://github.com/argilla-io/argilla/pull/3795)).
- Fixed backwards compatibility on `from_huggingface` when loading a `FeedbackDataset` from the Hugging Face Hub that was previously dumped using another version of Argilla, starting at 1.8.0, when it was first introduced ([#3829](https://github.com/argilla-io/argilla/pull/3829)).
- Fixed wrong `__repr__` problem for `TrainingTask`. ([#3969](https://github.com/argilla-io/argilla/pull/3969))
- Fixed wrong key return error `prepare_for_training_with_*` for `TrainingTask`. ([#3969](https://github.com/argilla-io/argilla/pull/3969))

### Deprecated

- Function `rg.configure_dataset` is deprecated in favour of `rg.configure_dataset_settings`. The former will be removed in version 1.19.0

## [1.16.0](https://github.com/argilla-io/argilla/compare/v1.15.1...v1.16.0)

### Added

- Added `ArgillaTrainer` integration with sentence-transformers, allowing fine tuning for sentence similarity ([#3739](https://github.com/argilla-io/argilla/pull/3739))
- Added `ArgillaTrainer` integration with `TrainingTask.for_question_answering` ([#3740](https://github.com/argilla-io/argilla/pull/3740))
- Added `Auto save record` to save automatically the current record that you are working on ([#3541](https://github.com/argilla-io/argilla/pull/3541))
- Added `ArgillaTrainer` integration with OpenAI, allowing fine tuning for chat completion ([#3615](https://github.com/argilla-io/argilla/pull/3615))
- Added `workspaces list` command to list Argilla workspaces ([#3594](https://github.com/argilla-io/argilla/pull/3594)).
- Added `datasets list` command to list Argilla datasets ([#3658](https://github.com/argilla-io/argilla/pull/3658)).
- Added `users create` command to create users ([#3667](https://github.com/argilla-io/argilla/pull/3667)).
- Added `whoami` command to get current user ([#3673](https://github.com/argilla-io/argilla/pull/3673)).
- Added `users delete` command to delete users ([#3671](https://github.com/argilla-io/argilla/pull/3671)).
- Added `users list` command to list users ([#3688](https://github.com/argilla-io/argilla/pull/3688)).
- Added `workspaces delete-user` command to remove a user from a workspace ([#3699](https://github.com/argilla-io/argilla/pull/3699)).
- Added `datasets list` command to list Argilla datasets ([#3658](https://github.com/argilla-io/argilla/pull/3658)).
- Added `users create` command to create users ([#3667](https://github.com/argilla-io/argilla/pull/3667)).
- Added `users delete` command to delete users ([#3671](https://github.com/argilla-io/argilla/pull/3671)).
- Added `workspaces create` command to create an Argilla workspace ([#3676](https://github.com/argilla-io/argilla/pull/3676)).
- Added `datasets push-to-hub` command to push a `FeedbackDataset` from Argilla into the HuggingFace Hub ([#3685](https://github.com/argilla-io/argilla/pull/3685)).
- Added `info` command to get info about the used Argilla client and server ([#3707](https://github.com/argilla-io/argilla/pull/3707)).
- Added `datasets delete` command to delete a `FeedbackDataset` from Argilla ([#3703](https://github.com/argilla-io/argilla/pull/3703)).
- Added `created_at` and `updated_at` properties to `RemoteFeedbackDataset` and `FilteredRemoteFeedbackDataset` ([#3709](https://github.com/argilla-io/argilla/pull/3709)).
- Added handling `PermissionError` when executing a command with a logged in user with not enough permissions ([#3717](https://github.com/argilla-io/argilla/pull/3717)).
- Added `workspaces add-user` command to add a user to workspace ([#3712](https://github.com/argilla-io/argilla/pull/3712)).
- Added `workspace_id` param to `GET /api/v1/me/datasets` endpoint ([#3727](https://github.com/argilla-io/argilla/pull/3727)).
- Added `workspace_id` arg to `list_datasets` in the Python SDK ([#3727](https://github.com/argilla-io/argilla/pull/3727)).
- Added `argilla` script that allows to execute Argilla CLI using the `argilla` command ([#3730](https://github.com/argilla-io/argilla/pull/3730)).
- Added support for passing already initialized `model` and `tokenizer` instances to the `ArgillaTrainer` ([#3751](https://github.com/argilla-io/argilla/pull/3751))
- Added `server_info` function to check the Argilla server information (also accessible via `rg.server_info`) ([#3772](https://github.com/argilla-io/argilla/issues/3772)).

### Changed

- Move `database` commands under `server` group of commands ([#3710](https://github.com/argilla-io/argilla/pull/3710))
- `server` commands only included in the CLI app when `server` extra requirements are installed ([#3710](https://github.com/argilla-io/argilla/pull/3710)).
- Updated `PUT /api/v1/responses/{response_id}` to replace `values` stored with received `values` in request ([#3711](https://github.com/argilla-io/argilla/pull/3711)).
- Display a `UserWarning` when the `user_id` in `Workspace.add_user` and `Workspace.delete_user` is the ID of an user with the owner role as they don't require explicit permissions ([#3716](https://github.com/argilla-io/argilla/issues/3716)).
- Rename `tasks` sub-package to `cli` ([#3723](https://github.com/argilla-io/argilla/pull/3723)).
- Changed `argilla database` command in the CLI to now be accessed via `argilla server database`, to be deprecated in the upcoming release ([#3754](https://github.com/argilla-io/argilla/pull/3754)).
- Changed `visible_options` (of label and multi label selection questions) validation in the backend to check that the provided value is greater or equal than/to 3 and less or equal than/to the number of provided options ([#3773](https://github.com/argilla-io/argilla/pull/3773)).

### Fixed

- Fixed `remove user modification in text component on clear answers` ([#3775](https://github.com/argilla-io/argilla/pull/3775))
- Fixed `Highlight raw text field in dataset feedback task` ([#3731](https://github.com/argilla-io/argilla/pull/3731))
- Fixed `Field title too long` ([#3734](https://github.com/argilla-io/argilla/pull/3734))
- Fixed error messages when deleting a `DatasetForTextClassification` ([#3652](https://github.com/argilla-io/argilla/pull/3652))
- Fixed `Pending queue` pagination problems when during data annotation ([#3677](https://github.com/argilla-io/argilla/pull/3677))
- Fixed `visible_labels` default value to be 20 just when `visible_labels` not provided and `len(labels) > 20`, otherwise it will either be the provided `visible_labels` value or `None`, for `LabelQuestion` and `MultiLabelQuestion` ([#3702](https://github.com/argilla-io/argilla/pull/3702)).
- Fixed `DatasetCard` generation when `RemoteFeedbackDataset` contains suggestions ([#3718](https://github.com/argilla-io/argilla/pull/3718)).
- Add missing `draft` status in `ResponseSchema` as now there can be responses with `draft` status when annotating via the UI ([#3749](https://github.com/argilla-io/argilla/pull/3749)).
- Searches when queried words are distributed along the record fields ([#3759](https://github.com/argilla-io/argilla/pull/3759)).
- Fixed Python 3.11 compatibility issue with `/api/datasets` endpoints due to the `TaskType` enum replacement in the endpoint URL ([#3769](https://github.com/argilla-io/argilla/pull/3769)).
- Fixed `RankingValueSchema` and `FeedbackRankingValueModel` schemas to allow `rank=None` when `status=draft` ([#3781](https://github.com/argilla-io/argilla/pull/3781)).

## [1.15.1](https://github.com/argilla-io/argilla/compare/v1.15.0...v1.15.1)

### Fixed

- Fixed `Text component` text content sanitization behavior just for markdown to prevent disappear the text([#3738](https://github.com/argilla-io/argilla/pull/3738))
- Fixed `Text component` now you need to press Escape to exit the text area ([#3733](https://github.com/argilla-io/argilla/pull/3733))
- Fixed `SearchEngine` was creating the same number of primary shards and replica shards for each `FeedbackDataset` ([#3736](https://github.com/argilla-io/argilla/pull/3736)).

## [1.15.0](https://github.com/argilla-io/argilla/compare/v1.14.1...v1.15.0)

### Added

- Added `Enable to update guidelines and dataset settings for Feedback Datasets directly in the UI` ([#3489](https://github.com/argilla-io/argilla/pull/3489))
- Added `ArgillaTrainer` integration with TRL, allowing for easy supervised finetuning, reward modeling, direct preference optimization and proximal policy optimization ([#3467](https://github.com/argilla-io/argilla/pull/3467))
- Added `formatting_func` to `ArgillaTrainer` for `FeedbackDataset` datasets add a custom formatting for the data ([#3599](https://github.com/argilla-io/argilla/pull/3599)).
- Added `login` function in `argilla.client.login` to login into an Argilla server and store the credentials locally ([#3582](https://github.com/argilla-io/argilla/pull/3582)).
- Added `login` command to login into an Argilla server ([#3600](https://github.com/argilla-io/argilla/pull/3600)).
- Added `logout` command to logout from an Argilla server ([#3605](https://github.com/argilla-io/argilla/pull/3605)).
- Added `DELETE /api/v1/suggestions/{suggestion_id}` endpoint to delete a suggestion given its ID ([#3617](https://github.com/argilla-io/argilla/pull/3617)).
- Added `DELETE /api/v1/records/{record_id}/suggestions` endpoint to delete several suggestions linked to the same record given their IDs ([#3617](https://github.com/argilla-io/argilla/pull/3617)).
- Added `response_status` param to `GET /api/v1/datasets/{dataset_id}/records` to be able to filter by `response_status` as previously included for `GET /api/v1/me/datasets/{dataset_id}/records` ([#3613](https://github.com/argilla-io/argilla/pull/3613)).
- Added `list` classmethod to `ArgillaMixin` to be used as `FeedbackDataset.list()`, also including the `workspace` to list from as arg ([#3619](https://github.com/argilla-io/argilla/pull/3619)).
- Added `filter_by` method in `RemoteFeedbackDataset` to filter based on `response_status` ([#3610](https://github.com/argilla-io/argilla/pull/3610)).
- Added `list_workspaces` function (to be used as `rg.list_workspaces`, but `Workspace.list` is preferred) to list all the workspaces from an user in Argilla ([#3641](https://github.com/argilla-io/argilla/pull/3641)).
- Added `list_datasets` function (to be used as `rg.list_datasets`) to list the `TextClassification`, `TokenClassification`, and `Text2Text` datasets in Argilla ([#3638](https://github.com/argilla-io/argilla/pull/3638)).
- Added `RemoteSuggestionSchema` to manage suggestions in Argilla, including the `delete` method to delete suggestios from Argilla via `DELETE /api/v1/suggestions/{suggestion_id}` ([#3651](https://github.com/argilla-io/argilla/pull/3651)).
- Added `delete_suggestions` to `RemoteFeedbackRecord` to remove suggestions from Argilla via `DELETE /api/v1/records/{record_id}/suggestions` ([#3651](https://github.com/argilla-io/argilla/pull/3651)).

### Changed

- Changed `Optional label for * mark for required question` ([#3608](https://github.com/argilla-io/argilla/pull/3608))
- Updated `RemoteFeedbackDataset.delete_records` to use batch delete records endpoint ([#3580](https://github.com/argilla-io/argilla/pull/3580)).
- Included `allowed_for_roles` for some `RemoteFeedbackDataset`, `RemoteFeedbackRecords`, and `RemoteFeedbackRecord` methods that are only allowed for users with roles `owner` and `admin` ([#3601](https://github.com/argilla-io/argilla/pull/3601)).
- Renamed `ArgillaToFromMixin` to `ArgillaMixin` ([#3619](https://github.com/argilla-io/argilla/pull/3619)).
- Move `users` CLI app under `database` CLI app ([#3593](https://github.com/argilla-io/argilla/pull/3593)).
- Move server `Enum` classes to `argilla.server.enums` module ([#3620](https://github.com/argilla-io/argilla/pull/3620)).

### Fixed

- Fixed `Filter by workspace in breadcrumbs` ([#3577](https://github.com/argilla-io/argilla/pull/3577))
- Fixed `Filter by workspace in datasets table` ([#3604](https://github.com/argilla-io/argilla/pull/3604))
- Fixed `Query search highlight` for Text2Text and TextClassification ([#3621](https://github.com/argilla-io/argilla/pull/3621))
- Fixed `RatingQuestion.values` validation to raise a `ValidationError` when values are out of range i.e. [1, 10] ([#3626](https://github.com/argilla-io/argilla/pull/3626)).

### Removed

- Removed `multi_task_text_token_classification` from `TaskType` as not used ([#3640](https://github.com/argilla-io/argilla/pull/3640)).
- Removed `argilla_id` in favor of `id` from `RemoteFeedbackDataset` ([#3663](https://github.com/argilla-io/argilla/pull/3663)).
- Removed `fetch_records` from `RemoteFeedbackDataset` as now the records are lazily fetched from Argilla ([#3663](https://github.com/argilla-io/argilla/pull/3663)).
- Removed `push_to_argilla` from `RemoteFeedbackDataset`, as it just works when calling it through a `FeedbackDataset` locally, as now the updates of the remote datasets are automatically pushed to Argilla ([#3663](https://github.com/argilla-io/argilla/pull/3663)).
- Removed `set_suggestions` in favor of `update(suggestions=...)` for both `FeedbackRecord` and `RemoteFeedbackRecord`, as all the updates of any "updateable" attribute of a record will go through `update` instead ([#3663](https://github.com/argilla-io/argilla/pull/3663)).
- Remove unused `owner` attribute for client Dataset data model ([#3665](https://github.com/argilla-io/argilla/pull/3665))

## [1.14.1](https://github.com/argilla-io/argilla/compare/v1.14.0...v1.14.1)

### Fixed

- Fixed PostgreSQL database not being updated after `begin_nested` because of missing `commit` ([#3567](https://github.com/argilla-io/argilla/pull/3567)).

### Fixed

- Fixed `settings` could not be provided when updating a `rating` or `ranking` question ([#3552](https://github.com/argilla-io/argilla/pull/3552)).

## [1.14.0](https://github.com/argilla-io/argilla/compare/v1.13.3...v1.14.0)

### Added

- Added `PATCH /api/v1/fields/{field_id}` endpoint to update the field title and markdown settings ([#3421](https://github.com/argilla-io/argilla/pull/3421)).
- Added `PATCH /api/v1/datasets/{dataset_id}` endpoint to update dataset name and guidelines ([#3402](https://github.com/argilla-io/argilla/pull/3402)).
- Added `PATCH /api/v1/questions/{question_id}` endpoint to update question title, description and some settings (depending on the type of question) ([#3477](https://github.com/argilla-io/argilla/pull/3477)).
- Added `DELETE /api/v1/records/{record_id}` endpoint to remove a record given its ID ([#3337](https://github.com/argilla-io/argilla/pull/3337)).
- Added `pull` method in `RemoteFeedbackDataset` (a `FeedbackDataset` pushed to Argilla) to pull all the records from it and return it as a local copy as a `FeedbackDataset` ([#3465](https://github.com/argilla-io/argilla/pull/3465)).
- Added `delete` method in `RemoteFeedbackDataset` (a `FeedbackDataset` pushed to Argilla) ([#3512](https://github.com/argilla-io/argilla/pull/3512)).
- Added `delete_records` method in `RemoteFeedbackDataset`, and `delete` method in `RemoteFeedbackRecord` to delete records from Argilla ([#3526](https://github.com/argilla-io/argilla/pull/3526)).

### Changed

- Improved efficiency of weak labeling when dataset contains vectors ([#3444](https://github.com/argilla-io/argilla/pull/3444)).
- Added `ArgillaDatasetMixin` to detach the Argilla-related functionality from the `FeedbackDataset` ([#3427](https://github.com/argilla-io/argilla/pull/3427))
- Moved `FeedbackDataset`-related `pydantic.BaseModel` schemas to `argilla.client.feedback.schemas` instead, to be better structured and more scalable and maintainable ([#3427](https://github.com/argilla-io/argilla/pull/3427))
- Update CLI to use database async connection ([#3450](https://github.com/argilla-io/argilla/pull/3450)).
- Limit rating questions values to the positive range [1, 10] ([#3451](https://github.com/argilla-io/argilla/issues/3451)).
- Updated `POST /api/users` endpoint to be able to provide a list of workspace names to which the user should be linked to ([#3462](https://github.com/argilla-io/argilla/pull/3462)).
- Updated Python client `User.create` method to be able to provide a list of workspace names to which the user should be linked to ([#3462](https://github.com/argilla-io/argilla/pull/3462)).
- Updated `GET /api/v1/me/datasets/{dataset_id}/records` endpoint to allow getting records matching one of the response statuses provided via query param ([#3359](https://github.com/argilla-io/argilla/pull/3359)).
- Updated `POST /api/v1/me/datasets/{dataset_id}/records` endpoint to allow searching records matching one of the response statuses provided via query param ([#3359](https://github.com/argilla-io/argilla/pull/3359)).
- Updated `SearchEngine.search` method to allow searching records matching one of the response statuses provided ([#3359](https://github.com/argilla-io/argilla/pull/3359)).
- After calling `FeedbackDataset.push_to_argilla`, the methods `FeedbackDataset.add_records` and `FeedbackRecord.set_suggestions` will automatically call Argilla with no need of calling `push_to_argilla` explicitly ([#3465](https://github.com/argilla-io/argilla/pull/3465)).
- Now calling `FeedbackDataset.push_to_huggingface` dumps the `responses` as a `List[Dict[str, Any]]` instead of `Sequence` to make it more readable via 🤗`datasets` ([#3539](https://github.com/argilla-io/argilla/pull/3539)).

### Fixed

- Fixed issue with `bool` values and `default` from Jinja2 while generating the HuggingFace `DatasetCard` from `argilla_template.md` ([#3499](https://github.com/argilla-io/argilla/pull/3499)).
- Fixed `DatasetConfig.from_yaml` which was failing when calling `FeedbackDataset.from_huggingface` as the UUIDs cannot be deserialized automatically by `PyYAML`, so UUIDs are neither dumped nor loaded anymore ([#3502](https://github.com/argilla-io/argilla/pull/3502)).
- Fixed an issue that didn't allow the Argilla server to work behind a proxy ([#3543](https://github.com/argilla-io/argilla/pull/3543)).
- `TextClassificationSettings` and `TokenClassificationSettings` labels are properly parsed to strings both in the Python client and in the backend endpoint ([#3495](https://github.com/argilla-io/argilla/issues/3495)).
- Fixed `PUT /api/v1/datasets/{dataset_id}/publish` to check whether at least one field and question has `required=True` ([#3511](https://github.com/argilla-io/argilla/pull/3511)).
- Fixed `FeedbackDataset.from_huggingface` as `suggestions` were being lost when there were no `responses` ([#3539](https://github.com/argilla-io/argilla/pull/3539)).
- Fixed `QuestionSchema` and `FieldSchema` not validating `name` attribute ([#3550](https://github.com/argilla-io/argilla/pull/3550)).

### Deprecated

- After calling `FeedbackDataset.push_to_argilla`, calling `push_to_argilla` again won't do anything since the dataset is already pushed to Argilla ([#3465](https://github.com/argilla-io/argilla/pull/3465)).
- After calling `FeedbackDataset.push_to_argilla`, calling `fetch_records` won't do anything since the records are lazily fetched from Argilla ([#3465](https://github.com/argilla-io/argilla/pull/3465)).
- After calling `FeedbackDataset.push_to_argilla`, the Argilla ID is no longer stored in the attribute/property `argilla_id` but in `id` instead ([#3465](https://github.com/argilla-io/argilla/pull/3465)).

## [1.13.3](https://github.com/argilla-io/argilla/compare/v1.13.2...v1.13.3)

### Fixed

- Fixed `ModuleNotFoundError` caused because the `argilla.utils.telemetry` module used in the `ArgillaTrainer` was importing an optional dependency not installed by default ([#3471](https://github.com/argilla-io/argilla/pull/3471)).
- Fixed `ImportError` caused because the `argilla.client.feedback.config` module was importing `pyyaml` optional dependency not installed by default ([#3471](https://github.com/argilla-io/argilla/pull/3471)).

## [1.13.2](https://github.com/argilla-io/argilla/compare/v1.13.1...v1.13.2)

### Fixed

- The `suggestion_type_enum` ENUM data type created in PostgreSQL didn't have any value ([#3445](https://github.com/argilla-io/argilla/pull/3445)).

## [1.13.1](https://github.com/argilla-io/argilla/compare/v1.13.0...v1.13.1)

### Fixed

- Fix database migration for PostgreSQL (See [#3438](https://github.com/argilla-io/argilla/pull/3438))

## [1.13.0](https://github.com/argilla-io/argilla/compare/v1.12.1...v1.13.0)

### Added

- Added `GET /api/v1/users/{user_id}/workspaces` endpoint to list the workspaces to which a user belongs ([#3308](https://github.com/argilla-io/argilla/pull/3308) and [#3343](https://github.com/argilla-io/argilla/pull/3343)).
- Added `HuggingFaceDatasetMixin` for internal usage, to detach the `FeedbackDataset` integrations from the class itself, and use Mixins instead ([#3326](https://github.com/argilla-io/argilla/pull/3326)).
- Added `GET /api/v1/records/{record_id}/suggestions` API endpoint to get the list of suggestions for the responses associated to a record ([#3304](https://github.com/argilla-io/argilla/pull/3304)).
- Added `POST /api/v1/records/{record_id}/suggestions` API endpoint to create a suggestion for a response associated to a record ([#3304](https://github.com/argilla-io/argilla/pull/3304)).
- Added support for `RankingQuestionStrategy`, `RankingQuestionUnification` and the `.for_text_classification` method for the `TrainingTaskMapping` ([#3364](https://github.com/argilla-io/argilla/pull/3364))
- Added `PUT /api/v1/records/{record_id}/suggestions` API endpoint to create or update a suggestion for a response associated to a record ([#3304](https://github.com/argilla-io/argilla/pull/3304) & [3391](https://github.com/argilla-io/argilla/pull/3391)).
- Added `suggestions` attribute to `FeedbackRecord`, and allow adding and retrieving suggestions from the Python client ([#3370](https://github.com/argilla-io/argilla/pull/3370))
- Added `allowed_for_roles` Python decorator to check whether the current user has the required role to access the decorated function/method for `User` and `Workspace` ([#3383](https://github.com/argilla-io/argilla/pull/3383))
- Added API and Python Client support for workspace deletion (Closes [#3260](https://github.com/argilla-io/argilla/issues/3260))
- Added `GET /api/v1/me/workspaces` endpoint to list the workspaces of the current active user ([#3390](https://github.com/argilla-io/argilla/pull/3390))

### Changed

- Updated output payload for `GET /api/v1/datasets/{dataset_id}/records`, `GET /api/v1/me/datasets/{dataset_id}/records`, `POST /api/v1/me/datasets/{dataset_id}/records/search` endpoints to include the suggestions of the records based on the value of the `include` query parameter ([#3304](https://github.com/argilla-io/argilla/pull/3304)).
- Updated `POST /api/v1/datasets/{dataset_id}/records` input payload to add suggestions ([#3304](https://github.com/argilla-io/argilla/pull/3304)).
- The `POST /api/datasets/:dataset-id/:task/bulk` endpoints don't create the dataset if does not exists (Closes [#3244](https://github.com/argilla-io/argilla/issues/3244))
- Added Telemetry support for `ArgillaTrainer` (closes [#3325](https://github.com/argilla-io/argilla/issues/3325))
- `User.workspaces` is no longer an attribute but a property, and is calling `list_user_workspaces` to list all the workspace names for a given user ID ([#3334](https://github.com/argilla-io/argilla/pull/3334))
- Renamed `FeedbackDatasetConfig` to `DatasetConfig` and export/import from YAML as default instead of JSON (just used internally on `push_to_huggingface` and `from_huggingface` methods of `FeedbackDataset`) ([#3326](https://github.com/argilla-io/argilla/pull/3326)).
- The protected metadata fields support other than textual info - existing datasets must be reindex. See [docs](https://docs.v1.argilla.io/en/latest/getting_started/installation/configurations/database_migrations.html#elasticsearch) for more detail (Closes [#3332](https://github.com/argilla-io/argilla/issues/3332)).
- Updated `Dockerfile` parent image from `python:3.9.16-slim` to `python:3.10.12-slim` ([#3425](https://github.com/argilla-io/argilla/pull/3425)).
- Updated `quickstart.Dockerfile` parent image from `elasticsearch:8.5.3` to `argilla/argilla-server:${ARGILLA_VERSION}` ([#3425](https://github.com/argilla-io/argilla/pull/3425)).

### Removed

- Removed support to non-prefixed environment variables. All valid env vars start with `ARGILLA_` (See [#3392](https://github.com/argilla-io/argilla/pull/3392)).

### Fixed

- Fixed `GET /api/v1/me/datasets/{dataset_id}/records` endpoint returning always the responses for the records even if `responses` was not provided via the `include` query parameter ([#3304](https://github.com/argilla-io/argilla/pull/3304)).
- Values for protected metadata fields are not truncated (Closes [#3331](https://github.com/argilla-io/argilla/issues/3331)).
- Big number ids are properly rendered in UI (Closes [#3265](https://github.com/argilla-io/argilla/issues/3265))
- Fixed `ArgillaDatasetCard` to include the values/labels for all the existing questions ([#3366](https://github.com/argilla-io/argilla/pull/3265))

### Deprecated

- Integer support for record id in text classification, token classification and text2text datasets.

## [1.12.1](https://github.com/argilla-io/argilla/compare/v1.12.0...v1.12.1)

### Fixed

- Using `rg.init` with default `argilla` user skips setting the default workspace if not available. (Closes [#3340](https://github.com/argilla-io/argilla/issues/3340))
- Resolved wrong import structure for `ArgillaTrainer` and `TrainingTaskMapping` (Closes [#3345](https://github.com/argilla-io/argilla/issues/3345))
- Pin pydantic dependency to version < 2 (Closes [3348](https://github.com/argilla-io/argilla/issues/3348))

## [1.12.0](https://github.com/argilla-io/argilla/compare/v1.11.0...v1.12.0)

### Added

- Added `RankingQuestionSettings` class allowing to create ranking questions in the API using `POST /api/v1/datasets/{dataset_id}/questions` endpoint ([#3232](https://github.com/argilla-io/argilla/pull/3232))
- Added `RankingQuestion` in the Python client to create ranking questions ([#3275](https://github.com/argilla-io/argilla/issues/3275)).
- Added `Ranking` component in feedback task question form ([#3177](https://github.com/argilla-io/argilla/pull/3177) & [#3246](https://github.com/argilla-io/argilla/pull/3246)).
- Added `FeedbackDataset.prepare_for_training` method for generaring a framework-specific dataset with the responses provided for `RatingQuestion`, `LabelQuestion` and `MultiLabelQuestion` ([#3151](https://github.com/argilla-io/argilla/pull/3151)).
- Added `ArgillaSpaCyTransformersTrainer` class for supporting the training with `spacy-transformers` ([#3256](https://github.com/argilla-io/argilla/pull/3256)).

#### Docs

- Added instructions for how to run the Argilla frontend in the developer docs ([#3314](https://github.com/argilla-io/argilla/pull/3314)).

### Changed

- All docker related files have been moved into the `docker` folder ([#3053](https://github.com/argilla-io/argilla/pull/3053)).
- `release.Dockerfile` have been renamed to `Dockerfile` ([#3133](https://github.com/argilla-io/argilla/pull/3133)).
- Updated `rg.load` function to raise a `ValueError` with a explanatory message for the cases in which the user tries to use the function to load a `FeedbackDataset` ([#3289](https://github.com/argilla-io/argilla/pull/3289)).
- Updated `ArgillaSpaCyTrainer` to allow re-using `tok2vec` ([#3256](https://github.com/argilla-io/argilla/pull/3256)).

### Fixed

- Check available workspaces on Argilla on `rg.set_workspace` (Closes [#3262](https://github.com/argilla-io/argilla/issues/3262))

## [1.11.0](https://github.com/argilla-io/argilla/compare/v1.10.0...v1.11.0)

### Fixed

- Replaced `np.float` alias by `float` to avoid `AttributeError` when using `find_label_errors` function with `numpy>=1.24.0` ([#3214](https://github.com/argilla-io/argilla/pull/3214)).
- Fixed `format_as("datasets")` when no responses or optional respones in `FeedbackRecord`, to set their value to what 🤗 Datasets expects instead of just `None` ([#3224](https://github.com/argilla-io/argilla/pull/3224)).
- Fixed `push_to_huggingface()` when `generate_card=True` (default behaviour), as we were passing a sample record to the `ArgillaDatasetCard` class, and `UUID`s introduced in 1.10.0 ([#3192](https://github.com/argilla-io/argilla/pull/3192)), are not JSON-serializable ([#3231](https://github.com/argilla-io/argilla/pull/3231)).
- Fixed `from_argilla` and `push_to_argilla` to ensure consistency on both field and question re-construction, and to ensure `UUID`s are properly serialized as `str`, respectively ([#3234](https://github.com/argilla-io/argilla/pull/3234)).
- Refactored usage of `import argilla as rg` to clarify package navigation ([#3279](https://github.com/argilla-io/argilla/pull/3279)).

#### Docs

- Fixed URLs in Weak Supervision with Sentence Tranformers tutorial [#3243](https://github.com/argilla-io/argilla/pull/3243).
- Fixed library buttons' formatting on Tutorials page ([#3255](https://github.com/argilla-io/argilla/pull/3255)).
- Modified styling of error code outputs in notebooks ([#3270](https://github.com/argilla-io/argilla/pull/3270)).
- Added ElasticSearch and OpenSearch versions ([#3280](https://github.com/argilla-io/argilla/pull/3280)).
- Removed template notebook from table of contents ([#3271](https://github.com/argilla-io/argilla/pull/3271)).
- Fixed tutorials with `pip install argilla` to not use older versions of the package ([#3282](https://github.com/argilla-io/argilla/pull/3282)).

### Added

- Added `metadata` attribute to the `Record` of the `FeedbackDataset` ([#3194](https://github.com/argilla-io/argilla/pull/3194))
- New `users update` command to update the role for an existing user ([#3188](https://github.com/argilla-io/argilla/pull/3188))
- New `Workspace` class to allow users manage their Argilla workspaces and the users assigned to those workspaces via the Python client ([#3180](https://github.com/argilla-io/argilla/pull/3180))
- Added `User` class to let users manage their Argilla users via the Python client ([#3169](https://github.com/argilla-io/argilla/pull/3169)).
- Added an option to display `tqdm` progress bar to `FeedbackDataset.push_to_argilla` when looping over the records to upload ([#3233](https://github.com/argilla-io/argilla/pull/3233)).

### Changed

- The role system now support three different roles `owner`, `admin` and `annotator` ([#3104](https://github.com/argilla-io/argilla/pull/3104))
- `admin` role is scoped to workspace-level operations ([#3115](https://github.com/argilla-io/argilla/pull/3115))
- The `owner` user is created among the default pool of users in the quickstart, and the default user in the server has now `owner` role ([#3248](https://github.com/argilla-io/argilla/pull/3248)), reverting ([#3188](https://github.com/argilla-io/argilla/pull/3188)).

### Deprecated

- As of Python 3.7 end-of-life (EOL) on 2023-06-27, Argilla will no longer support Python 3.7 ([#3188](https://github.com/argilla-io/argilla/pull/33188)). More information at https://peps.python.org/pep-0537/

## [1.10.0](https://github.com/argilla-io/argilla/compare/v1.9.0...v1.10.0)

### Added

- Added search component for feedback datasets ([#3138](https://github.com/argilla-io/argilla/pull/3138))
- Added markdown support for feedback dataset guidelines ([#3153](https://github.com/argilla-io/argilla/pull/3153))
- Added Train button for feedback datasets ([#3170](https://github.com/argilla-io/argilla/pull/3170))

### Changed

- Updated `SearchEngine` and `POST /api/v1/me/datasets/{dataset_id}/records/search` to return the `total` number of records matching the search query ([#3166](https://github.com/argilla-io/argilla/pull/3166))

### Fixed

- Replaced Enum for string value in URLs for client API calls (Closes [#3149](https://github.com/argilla-io/argilla/issues/3149))
- Resolve breaking issue with `ArgillaSpanMarkerTrainer` for Named Entity Recognition with `span_marker` v1.1.x onwards.
- Move `ArgillaDatasetCard` import under `@requires_version` decorator, so that the `ImportError` on `huggingface_hub` is handled properly ([#3174](https://github.com/argilla-io/argilla/pull/3174))
- Allow flow `FeedbackDataset.from_argilla` -> `FeedbackDataset.push_to_argilla` under different dataset names and/or workspaces ([#3192](https://github.com/argilla-io/argilla/issues/3192))

#### Docs

- Resolved typos in the docs ([#3240](https://github.com/argilla-io/argilla/pull/3240)).
- Fixed mention of master branch ([#3254](https://github.com/argilla-io/argilla/pull/3254)).

## [1.9.0](https://github.com/argilla-io/argilla/compare/v1.8.0...v1.9.0)

### Added

- Added boolean `use_markdown` property to `TextFieldSettings` model.
- Added boolean `use_markdown` property to `TextQuestionSettings` model.
- Added new status `draft` for the `Response` model.
- Added `LabelSelectionQuestionSettings` class allowing to create label selection (single-choice) questions in the API ([#3005](https://github.com/argilla-io/argilla/pull/3005))
- Added `MultiLabelSelectionQuestionSettings` class allowing to create multi-label selection (multi-choice) questions in the API ([#3010](https://github.com/argilla-io/argilla/pull/3010)).
- Added `POST /api/v1/me/datasets/{dataset_id}/records/search` endpoint ([#3068](https://github.com/argilla-io/argilla/pull/3068)).
- Added new components in feedback task Question form: MultiLabel ([#3064](https://github.com/argilla-io/argilla/pull/3064)) and SingleLabel ([#3016](https://github.com/argilla-io/argilla/pull/3016)).
- Added docstrings to the `pydantic.BaseModel`s defined at `argilla/client/feedback/schemas.py` ([#3137](https://github.com/argilla-io/argilla/pull/3137))
- Added the information about executing tests in the developer documentation ([#3143]).

### Changed

- Updated `GET /api/v1/me/datasets/:dataset_id/metrics` output payload to include the count of responses with `draft` status.
- Added `LabelSelectionQuestionSettings` class allowing to create label selection (single-choice) questions in the API.
- Added `MultiLabelSelectionQuestionSettings` class allowing to create multi-label selection (multi-choice) questions in the API.
- Database setup for unit tests. Now the unit tests use a different database than the one used by the local Argilla server (Closes [#2987](https://github.com/argilla-io/argilla/issues/2987)).
- Updated `alembic` setup to be able to autogenerate revision/migration scripts using SQLAlchemy metadata from Argilla server models ([#3044](https://github.com/argilla-io/argilla/pull/3044))
- Improved `DatasetCard` generation on `FeedbackDataset.push_to_huggingface` when `generate_card=True`, following the official HuggingFace Hub template, but suited to `FeedbackDataset`s from Argilla ([#3110](https://github.com/argilla-io/argilla/pull/3100))

### Fixed

- Disallow `fields` and `questions` in `FeedbackDataset` with the same name ([#3126]).
- Fixed broken links in the documentation and updated the development branch name from `development` to `develop` ([#3145]).

[#3126]: https://github.com/argilla-io/argilla/pull/3126

## [1.8.0](https://github.com/argilla-io/argilla/compare/v1.7.0...v1.8.0)

### Added

- `/api/v1/datasets` new endpoint to list and create datasets ([#2615]).
- `/api/v1/datasets/{dataset_id}` new endpoint to get and delete datasets ([#2615]).
- `/api/v1/datasets/{dataset_id}/publish` new endpoint to publish a dataset ([#2615]).
- `/api/v1/datasets/{dataset_id}/questions` new endpoint to list and create dataset questions ([#2615])
- `/api/v1/datasets/{dataset_id}/fields` new endpoint to list and create dataset fields ([#2615])
- `/api/v1/datasets/{dataset_id}/questions/{question_id}` new endpoint to delete a dataset questions ([#2615])
- `/api/v1/datasets/{dataset_id}/fields/{field_id}` new endpoint to delete a dataset field ([#2615])
- `/api/v1/workspaces/{workspace_id}` new endpoint to get workspaces by id ([#2615])
- `/api/v1/responses/{response_id}` new endpoint to update and delete a response ([#2615])
- `/api/v1/datasets/{dataset_id}/records` new endpoint to create and list dataset records ([#2615])
- `/api/v1/me/datasets` new endpoint to list user visible datasets ([#2615])
- `/api/v1/me/dataset/{dataset_id}/records` new endpoint to list dataset records with user responses ([#2615])
- `/api/v1/me/datasets/{dataset_id}/metrics` new endpoint to get the dataset user metrics ([#2615])
- `/api/v1/me/records/{record_id}/responses` new endpoint to create record user responses ([#2615])
- showing new feedback task datasets in datasets list ([#2719])
- new page for feedback task ([#2680])
- show feedback task metrics ([#2822])
- user can delete dataset in dataset settings page ([#2792])
- Support for `FeedbackDataset` in Python client (parent PR [#2615], and nested PRs: [#2949], [#2827], [#2943], [#2945], [#2962], and [#3003])
- Integration with the HuggingFace Hub ([#2949])
- Added `ArgillaPeftTrainer` for text and token classificaiton [#2854](https://github.com/argilla-io/argilla/issues/2854)
- Added `predict_proba()` method to `ArgillaSetFitTrainer`
- Added `ArgillaAutoTrainTrainer` for Text Classification [#2664](https://github.com/argilla-io/argilla/issues/2664)
- New `database revisions` command showing database revisions info

[#2615]: https://github.com/argilla-io/argilla/issues/2615

### Fixes

- Avoid rendering html for invalid html strings in Text2text ([#2911]https://github.com/argilla-io/argilla/issues/2911)

### Changed

- The `database migrate` command accepts a `--revision` param to provide specific revision id
- `tokens_length` metrics function returns empty data ([#3045])
- `token_length` metrics function returns empty data ([#3045])
- `mention_length` metrics function returns empty data ([#3045])
- `entity_density` metrics function returns empty data ([#3045])

### Deprecated

- Using Argilla with Python 3.7 runtime is deprecated and support will be removed from version 1.11.0 ([#2902](https://github.com/argilla-io/argilla/issues/2902))
- `tokens_length` metrics function has been deprecated and will be removed in 1.10.0 ([#3045])
- `token_length` metrics function has been deprecated and will be removed in 1.10.0 ([#3045])
- `mention_length` metrics function has been deprecated and will be removed in 1.10.0 ([#3045])
- `entity_density` metrics function has been deprecated and will be removed in 1.10.0 ([#3045])

### Removed

- Removed mention `density`, `tokens_length` and `chars_length` metrics from token classification metrics storage ([#3045])
- Removed token `char_start`, `char_end`, `tag`, and `score` metrics from token classification metrics storage ([#3045])
- Removed tags-related metrics from token classification metrics storage ([#3045])

[#3045]: https://github.com/argilla-io/argilla/pull/3045

## [1.7.0](https://github.com/argilla-io/argilla/compare/v1.6.0...v1.7.0)

### Added

- add `max_retries` and `num_threads` parameters to `rg.log` to run data logging request concurrently with backoff retry policy. See [#2458](https://github.com/argilla-io/argilla/issues/2458) and [#2533](https://github.com/argilla-io/argilla/issues/2533)
- `rg.load` accepts `include_vectors` and `include_metrics` when loading data. Closes [#2398](https://github.com/argilla-io/argilla/issues/2398)
- Added `settings` param to `prepare_for_training` ([#2689](https://github.com/argilla-io/argilla/issues/2689))
- Added `prepare_for_training` for `openai` ([#2658](https://github.com/argilla-io/argilla/issues/2658))
- Added `ArgillaOpenAITrainer` ([#2659](https://github.com/argilla-io/argilla/issues/2659))
- Added `ArgillaSpanMarkerTrainer` for Named Entity Recognition ([#2693](https://github.com/argilla-io/argilla/pull/2693))
- Added `ArgillaTrainer` CLI support. Closes ([#2809](https://github.com/argilla-io/argilla/issues/2809))

### Fixes

- fix image alignment on token classification

### Changed

- Argilla quickstart image dependencies are externalized into `quickstart.requirements.txt`. See [#2666](https://github.com/argilla-io/argilla/pull/2666)
- bulk endpoints will upsert data when record `id` is present. Closes [#2535](https://github.com/argilla-io/argilla/issues/2535)
- moved from `click` to `typer` CLI support. Closes ([#2815](https://github.com/argilla-io/argilla/issues/2815))
- Argilla server docker image is built with PostgreSQL support. Closes [#2686](https://github.com/argilla-io/argilla/issues/2686)
- The `rg.log` computes all batches and raise an error for all failed batches.
- The default batch size for `rg.log` is now 100.

### Fixed

- `argilla.training` bugfixes and unification ([#2665](https://github.com/argilla-io/argilla/issues/2665))
- Resolved several small bugs in the `ArgillaTrainer`.

### Deprecated

- The `rg.log_async` function is deprecated and will be removed in next minor release.

## [1.6.0](https://github.com/argilla-io/argilla/compare/v1.5.1...v1.6.0)

### Added

- `ARGILLA_HOME_PATH` new environment variable ([#2564]).
- `ARGILLA_DATABASE_URL` new environment variable ([#2564]).
- Basic support for user roles with `admin` and `annotator` ([#2564]).
- `id`, `first_name`, `last_name`, `role`, `inserted_at` and `updated_at` new user fields ([#2564]).
- `/api/users` new endpoint to list and create users ([#2564]).
- `/api/users/{user_id}` new endpoint to delete users ([#2564]).
- `/api/workspaces` new endpoint to list and create workspaces ([#2564]).
- `/api/workspaces/{workspace_id}/users` new endpoint to list workspace users ([#2564]).
- `/api/workspaces/{workspace_id}/users/{user_id}` new endpoint to create and delete workspace users ([#2564]).
- `argilla.tasks.users.migrate` new task to migrate users from old YAML file to database ([#2564]).
- `argilla.tasks.users.create` new task to create a user ([#2564]).
- `argilla.tasks.users.create_default` new task to create a user with default credentials ([#2564]).
- `argilla.tasks.database.migrate` new task to execute database migrations ([#2564]).
- `release.Dockerfile` and `quickstart.Dockerfile` now creates a default `argilladata` volume to persist data ([#2564]).
- Add user settings page. Closes [#2496](https://github.com/argilla-io/argilla/issues/2496)
- Added `Argilla.training` module with support for `spacy`, `setfit`, and `transformers`. Closes [#2504](https://github.com/argilla-io/argilla/issues/2496)

### Fixes

- Now the `prepare_for_training` method is working when `multi_label=True`. Closes [#2606](https://github.com/argilla-io/argilla/issues/2606)

### Changed

- `ARGILLA_USERS_DB_FILE` environment variable now it's only used to migrate users from YAML file to database ([#2564]).
- `full_name` user field is now deprecated and `first_name` and `last_name` should be used instead ([#2564]).
- `password` user field now requires a minimum of `8` and a maximum of `100` characters in size ([#2564]).
- `quickstart.Dockerfile` image default users from `team` and `argilla` to `admin` and `annotator` including new passwords and API keys ([#2564]).
- Datasets to be managed only by users with `admin` role ([#2564]).
- The list of rules is now accessible while metrics are computed. Closes[#2117](https://github.com/argilla-io/argilla/issues/2117)
- Style updates for weak labeling and adding feedback toast when delete rules. See [#2626](https://github.com/argilla-io/argilla/pull/2626) and [#2648](https://github.com/argilla-io/argilla/pull/2648)

### Removed

- `email` user field ([#2564]).
- `disabled` user field ([#2564]).
- Support for private workspaces ([#2564]).
- `ARGILLA_LOCAL_AUTH_DEFAULT_APIKEY` and `ARGILLA_LOCAL_AUTH_DEFAULT_PASSWORD` environment variables. Use `python -m argilla.tasks.users.create_default` instead ([#2564]).
- The old headers for `API Key` and `workspace` from python client
- The default value for old `API Key` constant. Closes [#2251](https://github.com/argilla-io/argilla/issues/2251)

[#2564]: https://github.com/argilla-io/argilla/issues/2564

## [1.5.1](https://github.com/argilla-io/argilla/compare/v1.5.0...v1.5.1) - 2023-03-30

### Fixes

- Copying datasets between workspaces with proper owner/workspace info. Closes [#2562](https://github.com/argilla-io/argilla/issues/2562)
- Copy dataset with empty workspace to the default user workspace [905d4de](https://github.com/recognai/argilla/commit/905d4deaa769bfc9bbc022cd2dc75c7435cfe865)
- Using elasticsearch config to request backend version. Closes [#2311](https://github.com/argilla-io/argilla/issues/2311)
- Remove sorting by score in labels. Closes [#2622](https://github.com/argilla-io/argilla/issues/2622)

### Changed

- Update field name in metadata for image url. See [#2609](https://github.com/argilla-io/argilla/pull/2609)
- Improvements in tutorial doc cards. Closes [#2216](https://github.com/argilla-io/argilla/issues/2216)

## [1.5.0](https://github.com/argilla-io/argilla/compare/v1.4.0...v1.5.0) - 2023-03-21

### Added

- Add the fields to retrieve when loading the data from argilla. `rg.load` takes too long because of the vector field, even when users don't need it. Closes [#2398](https://github.com/argilla-io/argilla/issues/2398)
- Add new page and components for dataset settings. Closes [#2442](https://github.com/argilla-io/argilla/issues/2003)
- Add ability to show image in records (for TokenClassification and TextClassification) if an URL is passed in metadata with the key \_image_url
- Non-searchable fields support in metadata. [#2570](https://github.com/argilla-io/argilla/pull/2570)
- Add record ID references to the prepare for training methods. Closes [#2483](https://github.com/argilla-io/argilla/issues/2483)
- Add tutorial on Image Classification. [#2420](https://github.com/argilla-io/argilla/pull/2420)
- Add Train button, visible for "admin" role, with code snippets from a selection of libraries. Closes [#2591] (https://github.com/argilla-io/argilla/pull/2591)

### Changed

- Labels are now centralized in a specific vuex ORM called GlobalLabel Model, see https://github.com/argilla-io/argilla/issues/2210. This model is the same for TokenClassification and TextClassification (so both task have labels with color_id and shortcuts parameters in the vuex ORM)
- The shortcuts improvement for labels [#2339](https://github.com/argilla-io/argilla/pull/2339) have been moved to the vuex ORM in dataset settings feature [#2444](https://github.com/argilla-io/argilla/commit/eb37c3bcff3ad253481d6a10f8abb093384f2dcb)
- Update "Define a labeling schema" section in docs.
- The record inputs are sorted alphabetically in UI by default. [#2581](https://github.com/argilla-io/argilla/pull/2581)
- The record inputs are fully visible when pagination size is one and the height of collapsed area size is bigger for laptop screen. [#2587](https://github.com/argilla-io/argilla/pull/2587/files)

### Fixes

- Allow URL to be clickable in Jupyter notebook again. Closes [#2527](https://github.com/argilla-io/argilla/issues/2527)

### Removed

- Removing some data scan deprecated endpoints used by old clients. This change will break compatibility with client `<v1.3.0`
- Stop using old scan deprecated endpoints in python client. This logic will break client compatibility with server version `<1.3.0`
- Remove the previous way to add labels through the dataset page. Now labels can be added only through dataset settings page.<|MERGE_RESOLUTION|>--- conflicted
+++ resolved
@@ -16,13 +16,11 @@
 
 ## [Unreleased]()
 
-<<<<<<< HEAD
 ### Changed
 
 - Changed default python version to 3.13. ([#5649](https://github.com/argilla-io/argilla/pull/5649))
-=======
+
 ## [2.4.1](https://github.com/argilla-io/argilla/compare/v2.4.0...v2.4.1)
->>>>>>> b4835605
 
 ### Fixed
 
