--- conflicted
+++ resolved
@@ -1552,11 +1552,7 @@
         assert owner in dataset.users
         assert annotator in dataset.users
 
-<<<<<<< HEAD
-        records = (await db.execute(select(Record))).scalars().all()
-=======
         records = (await db.execute(select(Record).order_by(Record.inserted_at.asc()))).scalars().all()
->>>>>>> 78cb5183
         mock_search_engine.index_records.assert_called_once_with(dataset, records)
 
     async def test_create_dataset_records_with_response_for_unknown_user(
