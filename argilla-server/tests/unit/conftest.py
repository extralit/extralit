--- conflicted
+++ resolved
@@ -12,11 +12,8 @@
 # See the License for the specific language governing permissions and
 # limitations under the License.
 
-<<<<<<< HEAD
-=======
 from typing import TYPE_CHECKING, Dict, Generator, Optional
 
->>>>>>> 818e915b
 import pytest
 import pytest_asyncio
 
