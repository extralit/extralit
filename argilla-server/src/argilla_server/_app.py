--- conflicted
+++ resolved
@@ -6,21 +6,12 @@
 #
 #     http://www.apache.org/licenses/LICENSE-2.0
 #
-<<<<<<< HEAD
 # Unless required by applicable law or agreed to in writing, software
 # distributed under the License is distributed on an "AS IS" BASIS,
 # WITHOUT WARRANTIES OR CONDITIONS OF ANY KIND, either express or implied.
 # See the License for the specific language governing permissions and
 # limitations under the License.
 
-=======
-#  Unless required by applicable law or agreed to in writing, software
-#  distributed under the License is distributed on an "AS IS" BASIS,
-#  WITHOUT WARRANTIES OR CONDITIONS OF ANY KIND, either express or implied.
-#  See the License for the specific language governing permissions and
-#  limitations under the License.
-import base64
->>>>>>> 78cb5183
 import contextlib
 import glob
 import inspect
