#  Copyright 2021-present, the Recognai S.L. team.
#
#  Licensed under the Apache License, Version 2.0 (the "License");
#  you may not use this file except in compliance with the License.
#  You may obtain a copy of the License at
#
#      http://www.apache.org/licenses/LICENSE-2.0
#
#  Unless required by applicable law or agreed to in writing, software
#  distributed under the License is distributed on an "AS IS" BASIS,
#  WITHOUT WARRANTIES OR CONDITIONS OF ANY KIND, either express or implied.
#  See the License for the specific language governing permissions and
#  limitations under the License.

import asyncio
import copy
from collections import defaultdict

import sqlalchemy

from datetime import datetime
from typing import (
    TYPE_CHECKING,
    Any,
    Callable,
    Dict,
    Iterable,
    List,
    Literal,
    Optional,
    Sequence,
    Set,
    Tuple,
    TypeVar,
    Union,
)
from uuid import UUID
from fastapi.encoders import jsonable_encoder
from sqlalchemy import Select, and_, or_, case, func, select
from sqlalchemy.ext.asyncio import AsyncSession
from sqlalchemy.orm import contains_eager, joinedload, selectinload

from argilla_server.api.schemas.v1.fields import FieldCreate
from argilla_server.api.schemas.v1.metadata_properties import MetadataPropertyCreate, MetadataPropertyUpdate
from argilla_server.api.schemas.v1.records import (
    RecordCreate,
    RecordIncludeParam,
    RecordUpdateWithId,
)
from argilla_server.api.schemas.v1.responses import (
    ResponseCreate,
    ResponseUpdate,
    ResponseUpsert,
    UserResponseCreate,
    ResponseValueUpdate,
)
from argilla_server.api.schemas.v1.vector_settings import (
    VectorSettings as VectorSettingsSchema,
)
from argilla_server.api.schemas.v1.vector_settings import (
    VectorSettingsCreate,
)
from argilla_server.api.schemas.v1.vectors import Vector as VectorSchema
from argilla_server.api.schemas.v1.documents import DocumentCreateRequest, DocumentListItem
from argilla_server.contexts import accounts, distribution
from argilla_server.database import get_async_db
from argilla_server.enums import DatasetStatus, UserRole, RecordStatus
from argilla_server.errors.future import NotUniqueError, UnprocessableEntityError
from argilla_server.jobs import dataset_jobs
from argilla_server.models import (
    Dataset,
    Field,
    MetadataProperty,
    Question,
    Record,
    Response,
    ResponseStatus,
    Suggestion,
    User,
    Vector,
    VectorSettings,
<<<<<<< HEAD
    Document,
=======
    WorkspaceUser,
>>>>>>> 1e54a486
)
from argilla_server.models.suggestions import SuggestionCreateWithRecordId
from argilla_server.search_engine import SearchEngine
from argilla_server.validators.datasets import DatasetCreateValidator, DatasetUpdateValidator
from argilla_server.validators.responses import (
    ResponseCreateValidator,
    ResponseUpdateValidator,
    ResponseUpsertValidator,
)
from argilla_server.validators.suggestions import SuggestionCreateValidator

if TYPE_CHECKING:
    from argilla_server.api.schemas.v1.fields import FieldUpdate
    from argilla_server.api.schemas.v1.records import RecordUpdate
    from argilla_server.api.schemas.v1.suggestions import SuggestionCreate
    from argilla_server.api.schemas.v1.vector_settings import VectorSettingsUpdate

VISIBLE_FOR_ANNOTATORS_ALLOWED_ROLES = [UserRole.admin, UserRole.annotator]
NOT_VISIBLE_FOR_ANNOTATORS_ALLOWED_ROLES = [UserRole.admin]

CREATE_DATASET_VECTOR_SETTINGS_MAX_COUNT = 5


async def _touch_dataset_last_activity_at(db: AsyncSession, dataset: Dataset) -> None:
    await db.execute(
        sqlalchemy.update(Dataset).where(Dataset.id == dataset.id).values(last_activity_at=datetime.utcnow())
    )


async def list_datasets(db: AsyncSession, user: Optional[User] = None, **filters) -> Sequence[Dataset]:
    """
    List stored datasets. If `user` is provided, only datasets available to the user will be returned.
    Additionally, filters based on `Dataset` class attributes can be applied

    """
    query = select(Dataset).filter_by(**filters).order_by(Dataset.inserted_at.asc())

    if user and not user.is_owner:
        query = query.join(WorkspaceUser, Dataset.workspace_id == WorkspaceUser.workspace_id).join(
            User, User.id == WorkspaceUser.user_id
        )

    result = await db.scalars(query)
    return result.all()


async def list_datasets_by_workspace_id(db: AsyncSession, workspace_id: UUID) -> Sequence[Dataset]:
    result = await db.execute(
        select(Dataset).where(Dataset.workspace_id == workspace_id).order_by(Dataset.inserted_at.asc())
    )
    return result.scalars().all()


async def create_dataset(db: AsyncSession, dataset_attrs: dict):
    dataset = Dataset(
        name=dataset_attrs["name"],
        guidelines=dataset_attrs["guidelines"],
        allow_extra_metadata=dataset_attrs["allow_extra_metadata"],
        distribution=dataset_attrs["distribution"],
        workspace_id=dataset_attrs["workspace_id"],
    )

    await DatasetCreateValidator.validate(db, dataset)

    return await dataset.save(db)


async def _count_required_fields_by_dataset_id(db: AsyncSession, dataset_id: UUID) -> int:
    return (await db.execute(select(func.count(Field.id)).filter_by(dataset_id=dataset_id, required=True))).scalar_one()


async def _count_required_questions_by_dataset_id(db: AsyncSession, dataset_id: UUID) -> int:
    return (
        await db.execute(select(func.count(Question.id)).filter_by(dataset_id=dataset_id, required=True))
    ).scalar_one()


def _allowed_roles_for_metadata_property_create(metadata_property_create: MetadataPropertyCreate) -> List[UserRole]:
    if metadata_property_create.visible_for_annotators:
        return VISIBLE_FOR_ANNOTATORS_ALLOWED_ROLES
    else:
        return NOT_VISIBLE_FOR_ANNOTATORS_ALLOWED_ROLES


async def publish_dataset(db: AsyncSession, search_engine: SearchEngine, dataset: Dataset) -> Dataset:
    if dataset.is_ready:
        raise UnprocessableEntityError("Dataset is already published")

    if await _count_required_fields_by_dataset_id(db, dataset.id) == 0:
        raise UnprocessableEntityError("Dataset cannot be published without required fields")

    if await _count_required_questions_by_dataset_id(db, dataset.id) == 0:
        raise UnprocessableEntityError("Dataset cannot be published without required questions")

    async with db.begin_nested():
        dataset = await dataset.update(db, status=DatasetStatus.ready, autocommit=False)
        await search_engine.create_index(dataset)

    await db.commit()

    return dataset


async def update_dataset(db: AsyncSession, dataset: Dataset, dataset_attrs: dict) -> Dataset:
    await DatasetUpdateValidator.validate(db, dataset, dataset_attrs)

    dataset = await dataset.update(db, **dataset_attrs)

    dataset_jobs.update_dataset_records_status_job.delay(dataset.id)

    return dataset


async def delete_dataset(db: AsyncSession, search_engine: SearchEngine, dataset: Dataset) -> Dataset:
    async with db.begin_nested():
        dataset = await dataset.delete(db, autocommit=False)
        await search_engine.delete_index(dataset)

    await db.commit()

    return dataset


async def create_field(db: AsyncSession, dataset: Dataset, field_create: FieldCreate) -> Field:
    if dataset.is_ready:
        raise UnprocessableEntityError("Field cannot be created for a published dataset")

    if await Field.get_by(db, name=field_create.name, dataset_id=dataset.id):
        raise NotUniqueError(f"Field with name `{field_create.name}` already exists for dataset with id `{dataset.id}`")

    return await Field.create(
        db,
        name=field_create.name,
        title=field_create.title,
        required=field_create.required,
        settings=field_create.settings.dict(),
        dataset_id=dataset.id,
    )


async def update_field(db: AsyncSession, field: Field, field_update: "FieldUpdate") -> Field:
    print('field', field)
    print('field_update', field_update)
    if field_update.settings and field_update.settings.type != field.settings["type"]:
        raise UnprocessableEntityError(
            f"Field type cannot be changed. Expected '{field.settings['type']}' but got '{field_update.settings.type}'"
        )

    params = field_update.dict(exclude_unset=True)
    return await field.update(db, **params)


async def delete_field(db: AsyncSession, field: Field) -> Field:
    if field.dataset.is_ready:
        raise UnprocessableEntityError("Fields cannot be deleted for a published dataset")

    return await field.delete(db)


async def delete_metadata_property(db: AsyncSession, metadata_property: MetadataProperty) -> MetadataProperty:
    return await metadata_property.delete(db)


async def create_metadata_property(
    db: AsyncSession,
    search_engine: "SearchEngine",
    dataset: Dataset,
    metadata_property_create: MetadataPropertyCreate,
) -> MetadataProperty:
    if await MetadataProperty.get_by(db, name=metadata_property_create.name, dataset_id=dataset.id):
        raise NotUniqueError(
            f"Metadata property with name `{metadata_property_create.name}` already exists "
            f"for dataset with id `{dataset.id}`"
        )

    async with db.begin_nested():
        metadata_property = await MetadataProperty.create(
            db,
            name=metadata_property_create.name,
            title=metadata_property_create.title,
            settings=metadata_property_create.settings.dict(),
            allowed_roles=_allowed_roles_for_metadata_property_create(metadata_property_create),
            dataset_id=dataset.id,
            autocommit=False,
        )

        if dataset.is_ready:
            await db.flush([metadata_property])
            await search_engine.configure_metadata_property(dataset, metadata_property)

    await db.commit()

    return metadata_property


async def update_metadata_property(
    db: AsyncSession,
    metadata_property: MetadataProperty,
    metadata_property_update: MetadataPropertyUpdate,
):
    return await metadata_property.update(
        db,
        title=metadata_property_update.title or metadata_property.title,
        allowed_roles=_allowed_roles_for_metadata_property_create(metadata_property_update),
    )


async def count_vectors_settings_by_dataset_id(db: AsyncSession, dataset_id: UUID) -> int:
    return (await db.execute(select(func.count(VectorSettings.id)).filter_by(dataset_id=dataset_id))).scalar_one()


async def update_vector_settings(
    db: AsyncSession, vector_settings: VectorSettings, vector_settings_update: "VectorSettingsUpdate"
) -> VectorSettings:
    params = vector_settings_update.dict(exclude_unset=True)
    return await vector_settings.update(db, **params)


async def delete_vector_settings(db: AsyncSession, vector_settings: VectorSettings) -> VectorSettings:
    # TODO: for now the search engine does not allow to delete vector settings
    return await vector_settings.delete(db)


async def create_vector_settings(
    db: AsyncSession, search_engine: "SearchEngine", dataset: Dataset, vector_settings_create: "VectorSettingsCreate"
) -> VectorSettings:
    if await count_vectors_settings_by_dataset_id(db, dataset.id) >= CREATE_DATASET_VECTOR_SETTINGS_MAX_COUNT:
        raise UnprocessableEntityError(
            f"The maximum number of vector settings has been reached for dataset with id `{dataset.id}`"
        )

    if await VectorSettings.get_by(db, name=vector_settings_create.name, dataset_id=dataset.id):
        raise NotUniqueError(
            f"Vector settings with name `{vector_settings_create.name}` already exists "
            f"for dataset with id `{dataset.id}`"
        )

    async with db.begin_nested():
        vector_settings = await VectorSettings.create(
            db,
            name=vector_settings_create.name,
            title=vector_settings_create.title,
            dimensions=vector_settings_create.dimensions,
            dataset_id=dataset.id,
            autocommit=False,
        )

        if dataset.is_ready:
            await db.flush([vector_settings])
            await search_engine.configure_index_vectors(vector_settings)

    await db.commit()

    return vector_settings


async def get_records_by_ids(
    db: AsyncSession,
    records_ids: Iterable[UUID],
    dataset_id: Optional[UUID] = None,
    include: Optional["RecordIncludeParam"] = None,
    user_id: Optional[UUID] = None,
    workspace_user_ids: Optional[Iterable[UUID]] = None,
) -> List[Union[Record, None]]:
    query = select(Record)

    if dataset_id:
        query.filter(Record.dataset_id == dataset_id)

    query = query.filter(Record.id.in_(records_ids))

    if include and include.with_responses:
        if not user_id:
            query = query.options(joinedload(Record.responses))
        elif include.with_response_suggestions and workspace_user_ids:
            query = query.outerjoin(
                Response, 
                and_(
                    Response.record_id == Record.id,
                    or_(
                        Response.user_id == user_id,
                        and_(
                            Response.user_id.in_(workspace_user_ids),
                            Response.status.in_([ResponseStatus.submitted, ResponseStatus.discarded])
                        )
                    )
                )
            ).options(contains_eager(Record.responses)).order_by(case((Response.user_id == user_id, 0), else_=1))
        else:
            query = query.outerjoin(
                Response, and_(Response.record_id == Record.id, Response.user_id == user_id)
            ).options(contains_eager(Record.responses))

    query = await _configure_query_relationships(query=query, dataset_id=dataset_id, include_params=include)

    result = await db.execute(query)
    records = result.unique().scalars().all()

    # Preserve the order of the `record_ids` list
    record_order_map = {record.id: record for record in records}
    ordered_records = [record_order_map.get(record_id, None) for record_id in records_ids]

    return ordered_records


async def _configure_query_relationships(
    query: Select, dataset_id: UUID, include_params: Optional["RecordIncludeParam"] = None
) -> Select:
    if not include_params:
        return query

    if include_params.with_suggestions:
        query = query.options(joinedload(Record.suggestions))

    if include_params.with_all_vectors:
        query = query.options(joinedload(Record.vectors).joinedload(Vector.vector_settings))

    elif include_params.with_some_vector:
        vector_settings_ids_subquery = select(VectorSettings.id).filter(
            and_(VectorSettings.dataset_id == dataset_id, VectorSettings.name.in_(include_params.vectors))
        )
        query = query.outerjoin(
            Vector, and_(Vector.record_id == Record.id, Vector.vector_settings_id.in_(vector_settings_ids_subquery))
        ).options(contains_eager(Record.vectors).joinedload(Vector.vector_settings))

    return query


async def get_user_dataset_metrics(db: AsyncSession, user_id: UUID, dataset_id: UUID) -> dict:
    responses_submitted, responses_discarded, responses_draft, responses_pending = await asyncio.gather(
        db.execute(
            select(func.count(Response.id))
            .join(Record, and_(Record.id == Response.record_id, Record.dataset_id == dataset_id))
            .filter(
                Response.user_id == user_id,
                Response.status == ResponseStatus.submitted,
            ),
        ),
        db.execute(
            select(func.count(Response.id))
            .join(Record, and_(Record.id == Response.record_id, Record.dataset_id == dataset_id))
            .filter(
                Response.user_id == user_id,
                Response.status == ResponseStatus.discarded,
            ),
        ),
        db.execute(
            select(func.count(Response.id))
            .join(Record, and_(Record.id == Response.record_id, Record.dataset_id == dataset_id))
            .filter(
                Response.user_id == user_id,
                Response.status == ResponseStatus.draft,
            ),
        ),
        db.execute(
            select(func.count(Record.id))
            .outerjoin(Response, and_(Response.record_id == Record.id, Response.user_id == user_id))
            .filter(
                Record.dataset_id == dataset_id,
                Record.status == RecordStatus.pending,
                Response.id == None,  # noqa
            ),
        ),
    )

    responses_submitted = responses_submitted.scalar_one()
    responses_discarded = responses_discarded.scalar_one()
    responses_draft = responses_draft.scalar_one()
    responses_pending = responses_pending.scalar_one()
    responses_total = responses_submitted + responses_discarded + responses_draft + responses_pending

    return {
        "responses": {
            "total": responses_total,
            "submitted": responses_submitted,
            "discarded": responses_discarded,
            "draft": responses_draft,
            "pending": responses_pending,
        },
    }


async def get_dataset_progress(db: AsyncSession, dataset_id: UUID) -> dict:
    records_completed, records_pending = await asyncio.gather(
        db.execute(
            select(func.count(Record.id)).where(
                and_(
                    Record.dataset_id == dataset_id,
                    Record.status == RecordStatus.completed,
                )
            ),
        ),
        db.execute(
            select(func.count(Record.id)).where(
                and_(
                    Record.dataset_id == dataset_id,
                    Record.status == RecordStatus.pending,
                )
            ),
        ),
    )

    records_completed = records_completed.scalar_one()
    records_pending = records_pending.scalar_one()
    records_total = records_completed + records_pending

    return {
        "total": records_total,
        "completed": records_completed,
        "pending": records_pending,
    }


async def get_dataset_users_progress(dataset_id: UUID) -> List[dict]:
    query = (
        select(User.username, Record.status, Response.status, func.count(Response.id))
        .join(Record)
        .join(User)
        .where(Record.dataset_id == dataset_id)
        .group_by(User.username, Record.status, Response.status)
    )

    async for session in get_async_db():
        annotators_progress = defaultdict(lambda: defaultdict(dict))
        results = (await session.execute(query)).all()

        for username, record_status, response_status, count in results:
            annotators_progress[username][record_status][response_status] = count

        return [{"username": username, **progress} for username, progress in annotators_progress.items()]


_EXTRA_METADATA_FLAG = "extra"


async def _validate_metadata(
    db: AsyncSession,
    dataset: Dataset,
    metadata: Dict[str, Any],
    metadata_properties: Optional[Dict[str, Union[MetadataProperty, Literal["extra"]]]] = None,
) -> Dict[str, Union[MetadataProperty, Literal["extra"]]]:
    if metadata_properties is None:
        metadata_properties = {}

    for name, value in metadata.items():
        metadata_property = metadata_properties.get(name)

        if metadata_property is None:
            metadata_property = await MetadataProperty.get_by(db, name=name, dataset_id=dataset.id)

            # If metadata property does not exists but extra metadata is allowed, then we set a flag value to
            # avoid querying the database again
            if metadata_property is None and dataset.allow_extra_metadata:
                metadata_property = _EXTRA_METADATA_FLAG
                metadata_properties[name] = metadata_property
            elif metadata_property is not None:
                metadata_properties[name] = metadata_property
            else:
                raise ValueError(
                    f"'{name}' metadata property does not exists for dataset '{dataset.id}' and extra metadata is"
                    " not allowed for this dataset"
                )

        # If metadata property is not found and extra metadata is allowed, then we skip the value validation
        if metadata_property == _EXTRA_METADATA_FLAG:
            continue

        try:
            if value is not None:
                metadata_property.parsed_settings.check_metadata(value)
        except (UnprocessableEntityError, ValueError) as e:
            raise UnprocessableEntityError(f"'{name}' metadata property validation failed because {e}") from e

    return metadata_properties


async def validate_user_exists(db: AsyncSession, user_id: UUID, users_ids: Optional[Set[UUID]]) -> Set[UUID]:
    if not users_ids:
        users_ids = set()

    if user_id not in users_ids:
        if not await accounts.user_exists(db, user_id):
            raise UnprocessableEntityError(f"user_id={str(user_id)} does not exist")

        users_ids.add(user_id)

    return users_ids


async def _validate_vector(
    db: AsyncSession,
    dataset_id: UUID,
    vector_name: str,
    vector_value: List[float],
    vectors_settings: Optional[Dict[str, VectorSettingsSchema]] = None,
) -> Dict[str, VectorSettingsSchema]:
    if vectors_settings is None:
        vectors_settings = {}

    vector_settings = vectors_settings.get(vector_name, None)
    if not vector_settings:
        vector_settings = await VectorSettings.get_by(db, name=vector_name, dataset_id=dataset_id)
        if not vector_settings:
            raise UnprocessableEntityError(
                f"vector with name={str(vector_name)} does not exist for dataset_id={str(dataset_id)}"
            )

        vector_settings = VectorSettingsSchema.from_orm(vector_settings)
        vectors_settings[vector_name] = vector_settings

    vector_settings.check_vector(vector_value)

    return vectors_settings


async def _build_record(
    db: AsyncSession, dataset: Dataset, record_create: RecordCreate, caches: Dict[str, Any]
) -> Record:
    _validate_record_fields(dataset, fields=record_create.fields)
    await _validate_record_metadata(db, dataset, record_create.metadata, caches["metadata_properties_cache"])

    return Record(
        fields=jsonable_encoder(record_create.fields),
        metadata_=record_create.metadata,
        external_id=record_create.external_id,
        dataset=dataset,
    )


async def _load_users_from_responses(responses: Union[Response, Iterable[Response]]) -> None:
    if isinstance(responses, Response):
        responses = [responses]

    # TODO: We should do a single query retrieving all the users from all responses instead of using awaitable_attrs,
    # something similar to what we are already doing in _preload_suggestion_relationships_before_index.
    for response in responses:
        await response.awaitable_attrs.user


async def _validate_record_metadata(
    db: AsyncSession,
    dataset: Dataset,
    metadata: Optional[Dict[str, Any]] = None,
    cache: Dict[str, Union[MetadataProperty, Literal["extra"]]] = {},
) -> Dict[str, Union[MetadataProperty, Literal["extra"]]]:
    """Validate metadata for a record."""
    if not metadata:
        return cache

    try:
        cache = await _validate_metadata(db, dataset=dataset, metadata=metadata, metadata_properties=cache)
        return cache
    except (UnprocessableEntityError, ValueError) as e:
        raise UnprocessableEntityError(f"metadata is not valid: {e}") from e


async def _build_record_responses(
    db: AsyncSession,
    record: Record,
    responses_create: Optional[List[UserResponseCreate]],
    cache: Optional[Set[UUID]] = None,
) -> List[Response]:
    """Create responses for a record."""
    if not responses_create:
        return []

    responses = []

    for idx, response_create in enumerate(responses_create):
        try:
            cache = await validate_user_exists(db, response_create.user_id, cache)

            ResponseCreateValidator.validate(response_create, record)

            responses.append(
                Response(
                    values=jsonable_encoder(response_create.values),
                    status=response_create.status,
                    user_id=response_create.user_id,
                    record=record,
                )
            )
        except (UnprocessableEntityError, ValueError) as e:
            raise UnprocessableEntityError(f"response at position {idx} is not valid: {e}") from e

    return responses


async def _build_record_suggestions(
    db: AsyncSession,
    record: Record,
    suggestions_create: Optional[List["SuggestionCreate"]],
    questions_cache: Optional[Dict[UUID, Question]] = None,
) -> List[Suggestion]:
    """Create suggestions for a record."""
    if not suggestions_create:
        return []

    suggestions = []
    for suggestion_create in suggestions_create:
        try:
            if not questions_cache:
                questions_cache = {}

            question = questions_cache.get(suggestion_create.question_id, None)
            if not question:
                question = await Question.get(
                    db, suggestion_create.question_id, options=[selectinload(Question.dataset)]
                )
                if not question:
                    raise UnprocessableEntityError(f"question_id={str(suggestion_create.question_id)} does not exist")
                questions_cache[suggestion_create.question_id] = question

            SuggestionCreateValidator.validate(suggestion_create, question.parsed_settings, record)

            suggestions.append(
                Suggestion(
                    type=suggestion_create.type,
                    score=suggestion_create.score,
                    value=jsonable_encoder(suggestion_create.value),
                    agent=suggestion_create.agent,
                    question_id=suggestion_create.question_id,
                    record=record,
                )
            )

        except (UnprocessableEntityError, ValueError) as e:
            raise UnprocessableEntityError(
                f"suggestion for question_id={suggestion_create.question_id} is not valid: {e}"
            ) from e

    return suggestions


VectorClass = TypeVar("VectorClass")


async def _build_record_vectors(
    db: AsyncSession,
    dataset: Dataset,
    vectors_dict: Dict[str, List[float]],
    build_vector_func: Callable[[List[float], UUID], VectorClass],
    cache: Optional[Dict[str, VectorSettingsSchema]] = None,
) -> List[VectorClass]:
    """Create vectors for a record."""
    if not vectors_dict:
        return []

    vectors = []
    for vector_name, vector_value in vectors_dict.items():
        try:
            cache = await _validate_vector(db, dataset.id, vector_name, vector_value, vectors_settings=cache)
            vectors.append(build_vector_func(vector_value, cache[vector_name].id))
        except (UnprocessableEntityError, ValueError) as e:
            raise UnprocessableEntityError(f"vector with name={vector_name} is not valid: {e}") from e

    return vectors


async def _exists_records_with_ids(db: AsyncSession, dataset_id: UUID, records_ids: List[UUID]) -> List[UUID]:
    result = await db.execute(select(Record.id).filter(Record.dataset_id == dataset_id, Record.id.in_(records_ids)))
    return result.scalars().all()


async def _build_record_update(
    db: AsyncSession, record: Record, record_update: "RecordUpdateWithId", caches: Optional[Dict[str, Any]] = None
) -> Tuple[Dict[str, Any], Union[List[Suggestion], None], List[VectorSchema], bool, Dict[str, Any]]:
    if caches is None:
        caches = {
            "metadata_properties": {},
            "questions": {},
            "vector_settings": {},
        }

    params = record_update.dict(exclude_unset=True)
    needs_search_engine_update = False
    suggestions = None
    vectors = []

    if "metadata_" in params:
        metadata = params["metadata_"]
        needs_search_engine_update = True
        if metadata is not None:
            caches["metadata_properties"] = await _validate_record_metadata(
                db, record.dataset, metadata, caches["metadata_properties"]
            )

    if record_update.suggestions is not None:
        params.pop("suggestions")
        questions_ids = [suggestion.question_id for suggestion in record_update.suggestions]
        if len(questions_ids) != len(set(questions_ids)):
            raise UnprocessableEntityError("found duplicate suggestions question IDs")
        suggestions = await _build_record_suggestions(db, record, record_update.suggestions, caches["questions"])

    if record_update.vectors is not None:
        params.pop("vectors")
        vectors = await _build_record_vectors(
            db,
            record.dataset,
            record_update.vectors,
            build_vector_func=lambda value, vector_settings_id: VectorSchema(
                value=value, record_id=record_update.id, vector_settings_id=vector_settings_id
            ),
            cache=caches["vector_settings"],
        )
        needs_search_engine_update = True

    return params, suggestions, vectors, needs_search_engine_update, caches


async def _preload_records_relationships_before_index(db: AsyncSession, records: List[Record]) -> None:
    for record in records:
        await _preload_record_relationships_before_index(db, record)


async def _preload_record_relationships_before_index(db: AsyncSession, record: Record) -> None:
    await db.execute(
        select(Record)
        .filter_by(id=record.id)
        .options(
            selectinload(Record.responses).selectinload(Response.user),
            selectinload(Record.suggestions).selectinload(Suggestion.question),
            selectinload(Record.vectors),
        )
    )


async def preload_records_relationships_before_validate(db: AsyncSession, records: List[Record]) -> None:
    await db.execute(
        select(Record)
        .filter(Record.id.in_([record.id for record in records]))
        .options(
            selectinload(Record.dataset).selectinload(Dataset.questions),
        )
    )


async def delete_records(
    db: AsyncSession, search_engine: "SearchEngine", dataset: Dataset, records_ids: List[UUID]
) -> None:
    async with db.begin_nested():
        params = [Record.id.in_(records_ids), Record.dataset_id == dataset.id]
        records = await Record.delete_many(db=db, params=params, autocommit=False)
        await search_engine.delete_records(dataset=dataset, records=records)

    await db.commit()


async def update_record(
    db: AsyncSession, search_engine: "SearchEngine", record: Record, record_update: "RecordUpdate"
) -> Record:
    params, suggestions, vectors, needs_search_engine_update, _ = await _build_record_update(
        db, record, RecordUpdateWithId(id=record.id, **record_update.dict(by_alias=True, exclude_unset=True))
    )

    # Remove existing suggestions
    if suggestions is not None:
        record.suggestions = []
        params["suggestions"] = suggestions

    async with db.begin_nested():
        record = await record.update(db, **params, replace_dict=True, autocommit=False)

        if vectors:
            await Vector.upsert_many(
                db, objects=vectors, constraints=[Vector.record_id, Vector.vector_settings_id], autocommit=False
            )
            await db.refresh(record, attribute_names=["vectors"])

        if needs_search_engine_update:
            await record.dataset.awaitable_attrs.vectors_settings
            await _preload_record_relationships_before_index(db, record)
            await search_engine.index_records(record.dataset, [record])

    await db.commit()

    return record


async def delete_record(db: AsyncSession, search_engine: "SearchEngine", record: Record) -> Record:
    async with db.begin_nested():
        record = await record.delete(db=db, autocommit=False)
        await search_engine.delete_records(dataset=record.dataset, records=[record])

    await db.commit()

    return record


async def create_response(
    db: AsyncSession, search_engine: SearchEngine, record: Record, user: User, response_create: ResponseCreate
) -> Response:
    if await Response.get_by(db, record_id=record.id, user_id=user.id):
        raise NotUniqueError(
            f"Response already exists for record with id `{record.id}` and by user with id `{user.id}`"
        )

    ResponseCreateValidator.validate(response_create, record)

    async with db.begin_nested():
        response = await Response.create(
            db,
            values=jsonable_encoder(response_create.values),
            status=response_create.status,
            record_id=record.id,
            user_id=user.id,
            autocommit=False,
        )

        await db.flush([response])
        await _load_users_from_responses([response])
        await _touch_dataset_last_activity_at(db, record.dataset)
        await search_engine.update_record_response(response)

    await db.commit()
    await distribution.update_record_status(search_engine, record.id)

    return response


async def update_response(
    db: AsyncSession, search_engine: SearchEngine, response: Response, response_update: ResponseUpdate
):
    ResponseUpdateValidator.validate(response_update, response.record)

    if response.values and 'duration' in response.values:
        if response_update.values and 'duration' in response_update.values:
            response_update.values['duration'].value = \
                response.values['duration']['value'] + response_update.values['duration'].value
        else:
            response_update.values['duration'] = ResponseValueUpdate(value=response.values['duration']['value'])

    async with db.begin_nested():
        response = await response.update(
            db,
            values=jsonable_encoder(response_update.values),
            status=response_update.status,
            replace_dict=True,
            autocommit=False,
        )

        await _load_users_from_responses(response)
        await _touch_dataset_last_activity_at(db, response.record.dataset)
        await search_engine.update_record_response(response)

    await db.commit()
    await distribution.update_record_status(search_engine, response.record_id)

    return response


async def upsert_response(
    db: AsyncSession, search_engine: SearchEngine, record: Record, user: User, response_upsert: ResponseUpsert
) -> Response:
    ResponseUpsertValidator.validate(response_upsert, record)

    async with db.begin_nested():
        response = await Response.upsert(
            db,
            schema={
                "values": jsonable_encoder(response_upsert.values),
                "status": response_upsert.status,
                "record_id": response_upsert.record_id,
                "user_id": user.id,
            },
            constraints=[Response.record_id, Response.user_id],
            autocommit=False,
        )

        await _load_users_from_responses(response)
        await _touch_dataset_last_activity_at(db, response.record.dataset)
        await search_engine.update_record_response(response)

    await db.commit()
    await distribution.update_record_status(search_engine, record.id)

    return response


async def delete_response(db: AsyncSession, search_engine: SearchEngine, response: Response) -> Response:
    async with db.begin_nested():
        response = await response.delete(db, autocommit=False)

        await _load_users_from_responses(response)
        await _touch_dataset_last_activity_at(db, response.record.dataset)
        await search_engine.delete_record_response(response)

    await db.commit()
    await distribution.update_record_status(search_engine, response.record_id)

    return response


def _validate_record_fields(dataset: Dataset, fields: Dict[str, Any]):
    fields_copy = copy.copy(fields or {})
    for field in dataset.fields:
        if field.required and not (field.name in fields_copy and fields_copy.get(field.name) is not None):
            raise UnprocessableEntityError(f"missing required value for field: {field.name!r}")

        value = fields_copy.pop(field.name, None)
        if value and not isinstance(value, str):
            raise UnprocessableEntityError(
                f"wrong value found for field {field.name!r}. Expected {str.__name__!r}, found {type(value).__name__!r}"
            )

    if fields_copy:
        raise UnprocessableEntityError(f"found fields values for non configured fields: {list(fields_copy.keys())!r}")


async def _preload_suggestion_relationships_before_index(db: AsyncSession, suggestion: Suggestion) -> None:
    await db.execute(
        select(Suggestion)
        .filter_by(id=suggestion.id)
        .options(
            selectinload(Suggestion.record).selectinload(Record.dataset),
            selectinload(Suggestion.question),
        )
    )


async def upsert_suggestion(
    db: AsyncSession,
    search_engine: SearchEngine,
    record: Record,
    question: Question,
    suggestion_create: "SuggestionCreate",
) -> Suggestion:
    SuggestionCreateValidator.validate(suggestion_create, question.parsed_settings, record)

    async with db.begin_nested():
        suggestion = await Suggestion.upsert(
            db,
            schema=SuggestionCreateWithRecordId(record_id=record.id, **suggestion_create.dict()),
            constraints=[Suggestion.record_id, Suggestion.question_id],
            autocommit=False,
        )
        await _preload_suggestion_relationships_before_index(db, suggestion)
        await search_engine.update_record_suggestion(suggestion)

    await db.commit()

    return suggestion


async def delete_suggestions(
    db: AsyncSession, search_engine: SearchEngine, record: Record, suggestions_ids: List[UUID]
) -> None:
    params = [Suggestion.id.in_(suggestions_ids), Suggestion.record_id == record.id]
    suggestions = await list_suggestions_by_id_and_record_id(db, suggestions_ids, record.id)

    async with db.begin_nested():
        await Suggestion.delete_many(db=db, params=params, autocommit=False)
        for suggestion in suggestions:
            await search_engine.delete_record_suggestion(suggestion)

    await db.commit()


async def list_suggestions_by_id_and_record_id(
    db: AsyncSession, suggestion_ids: List[UUID], record_id: UUID
) -> Sequence[Suggestion]:
    result = await db.execute(
        select(Suggestion)
        .filter(Suggestion.record_id == record_id, Suggestion.id.in_(suggestion_ids))
        .options(
            selectinload(Suggestion.record).selectinload(Record.dataset),
            selectinload(Suggestion.question),
        )
    )

    return result.scalars().all()


async def delete_suggestion(db: AsyncSession, search_engine: SearchEngine, suggestion: Suggestion) -> Suggestion:
    async with db.begin_nested():
        suggestion = await suggestion.delete(db, autocommit=False)
        await search_engine.delete_record_suggestion(suggestion)

    await db.commit()

    return suggestion


async def get_metadata_property_by_id(db: AsyncSession, metadata_property_id: UUID) -> Optional[MetadataProperty]:
    result = await db.execute(
        select(MetadataProperty).filter_by(id=metadata_property_id).options(selectinload(MetadataProperty.dataset))
    )
    return result.scalar_one_or_none()


async def create_document(db: "AsyncSession", dataset_create: DocumentCreateRequest) -> DocumentListItem:
    document = await Document.create(
        db,
        id=dataset_create.id,
        reference=dataset_create.reference,
        url=dataset_create.url,
        file_name=dataset_create.file_name,
        pmid=dataset_create.pmid,
        doi=dataset_create.doi,
        workspace_id=dataset_create.workspace_id,
        )

    return DocumentListItem.from_orm(document)


async def delete_documents(
    db: "AsyncSession", workspace_id: UUID, id: UUID = None, pmid: str = None, doi: str = None, url: str = None, reference: str = None
) -> List[DocumentListItem]:
    async with db.begin_nested():
        params = [Document.workspace_id == workspace_id]
        if id is not None and id != '':
            params.append(Document.id == id)
        if pmid:
            params.append(Document.pmid == pmid)
        if doi:
            params.append(Document.doi == doi)
        if reference:
            params.append(Document.reference == reference)
        documents = await Document.delete_many(db=db, params=params, autocommit=False)

    await db.commit()
    documents = [DocumentListItem(**doc.__dict__) for doc in documents]
    return documents


async def list_documents(
    db: "AsyncSession", workspace_id: UUID
) -> List[DocumentListItem]:

    result = await db.execute(select(Document).filter_by(workspace_id=workspace_id))
    documents: List[Document] = result.scalars().all()
    documents = [DocumentListItem.from_orm(doc) for doc in documents]

    return documents<|MERGE_RESOLUTION|>--- conflicted
+++ resolved
@@ -79,11 +79,8 @@
     User,
     Vector,
     VectorSettings,
-<<<<<<< HEAD
+    WorkspaceUser,
     Document,
-=======
-    WorkspaceUser,
->>>>>>> 1e54a486
 )
 from argilla_server.models.suggestions import SuggestionCreateWithRecordId
 from argilla_server.search_engine import SearchEngine
