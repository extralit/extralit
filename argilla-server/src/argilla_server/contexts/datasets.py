--- conflicted
+++ resolved
@@ -78,6 +78,7 @@
     VectorSettings,
     WorkspaceUser,
     Document,
+    ResponseStatus,
 )
 from argilla_server.models.suggestions import SuggestionCreateWithRecordId
 from argilla_server.search_engine import SearchEngine
@@ -826,7 +827,6 @@
 ):
     ResponseUpdateValidator.validate(response_update, response.record)
 
-<<<<<<< HEAD
     if response.values and 'duration' in response.values:
         if response_update.values and 'duration' in response_update.values:
             response_update.values['duration'].value = \
@@ -834,19 +834,6 @@
         else:
             response_update.values['duration'] = ResponseValueUpdate(value=response.values['duration']['value'])
 
-    async with db.begin_nested():
-        response = await response.update(
-            db,
-            values=jsonable_encoder(response_update.values),
-            status=response_update.status,
-            replace_dict=True,
-            autocommit=False,
-        )
-
-        await _load_users_from_responses(response)
-        await _touch_dataset_last_activity_at(db, response.record.dataset)
-        await search_engine.update_record_response(response)
-=======
     response = await response.update(
         db,
         values=jsonable_encoder(response_update.values),
@@ -855,7 +842,6 @@
         autocommit=False,
     )
     await _touch_dataset_last_activity_at(db, response.record.dataset)
->>>>>>> 86fb6720
 
     await db.commit()
 
@@ -1027,6 +1013,41 @@
         documents = await Document.delete_many(db=db, params=params, autocommit=False)
 
     await db.commit()
+
+    return suggestion
+
+
+async def create_document(db: "AsyncSession", dataset_create: DocumentCreateRequest) -> DocumentListItem:
+    document = await Document.create(
+        db,
+        id=dataset_create.id,
+        reference=dataset_create.reference,
+        url=dataset_create.url,
+        file_name=dataset_create.file_name,
+        pmid=dataset_create.pmid,
+        doi=dataset_create.doi,
+        workspace_id=dataset_create.workspace_id,
+        )
+
+    return DocumentListItem.from_orm(document)
+
+
+async def delete_documents(
+    db: "AsyncSession", workspace_id: UUID, id: UUID = None, pmid: str = None, doi: str = None, url: str = None, reference: str = None
+) -> List[DocumentListItem]:
+    async with db.begin_nested():
+        params = [Document.workspace_id == workspace_id]
+        if id is not None and id != '':
+            params.append(Document.id == id)
+        if pmid:
+            params.append(Document.pmid == pmid)
+        if doi:
+            params.append(Document.doi == doi)
+        if reference:
+            params.append(Document.reference == reference)
+        documents = await Document.delete_many(db=db, params=params, autocommit=False)
+
+    await db.commit()
     documents = [DocumentListItem(**doc.__dict__) for doc in documents]
     return documents
 
