--- conflicted
+++ resolved
@@ -12,30 +12,20 @@
 #  See the License for the specific language governing permissions and
 #  limitations under the License.
 
-<<<<<<< HEAD
+from datetime import datetime
 from typing import Dict, Iterable, Sequence, Union, List, Tuple, Optional
 from uuid import UUID
 
+from fastapi.encoders import jsonable_encoder
 from sqlalchemy import select, and_, or_, case, func, Select
 from sqlalchemy.ext.asyncio import AsyncSession
 from sqlalchemy.orm import selectinload, contains_eager
 
-from argilla_server.database import get_async_db
-from argilla_server.models import Dataset, Record, VectorSettings, Vector, Response, ResponseStatus
-=======
-from datetime import datetime
-from typing import Dict, Sequence, Union, List, Tuple, Optional
-from uuid import UUID
-
-from fastapi.encoders import jsonable_encoder
-from sqlalchemy import select, and_, func, Select
-from sqlalchemy.ext.asyncio import AsyncSession
-from sqlalchemy.orm import selectinload, contains_eager
-
 from argilla_server.api.schemas.v1.records import RecordUpdate
 from argilla_server.api.schemas.v1.vectors import Vector as VectorSchema
 
-from argilla_server.models import Dataset, Record, VectorSettings, Vector, Response, Suggestion
+from argilla_server.database import get_async_db
+from argilla_server.models import Dataset, Record, VectorSettings, Vector, Response, ResponseStatus, Suggestion
 from argilla_server.search_engine import SearchEngine
 from argilla_server.validators.records import RecordUpdateValidator
 from argilla_server.webhooks.v1.enums import RecordEvent
@@ -43,7 +33,6 @@
     build_record_event as build_record_event_v1,
     notify_record_event as notify_record_event_v1,
 )
->>>>>>> 12160d0a
 
 
 async def list_dataset_records(
