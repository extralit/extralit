--- conflicted
+++ resolved
@@ -45,19 +45,11 @@
         response_status: Optional[ResponseStatus] = None,
     ) -> None:
         if question_settings.type == QuestionType.text:
-<<<<<<< HEAD
-            TextQuestionResponseValueValidator(self._response_value).validate()
+            TextQuestionResponseValueValidator(response_value).validate()
         elif question_settings.type in [QuestionType.label_selection, QuestionType.dynamic_label_selection]:
-            LabelSelectionQuestionResponseValueValidator(self._response_value).validate_for(question_settings)
+            LabelSelectionQuestionResponseValueValidator(response_value).validate_for(question_settings)
         elif question_settings.type in [QuestionType.multi_label_selection, QuestionType.dynamic_multi_label_selection]:
-            MultiLabelSelectionQuestionResponseValueValidator(self._response_value).validate_for(question_settings)
-=======
-            TextQuestionResponseValueValidator(response_value).validate()
-        elif question_settings.type == QuestionType.label_selection:
-            LabelSelectionQuestionResponseValueValidator(response_value).validate_for(question_settings)
-        elif question_settings.type == QuestionType.multi_label_selection:
             MultiLabelSelectionQuestionResponseValueValidator(response_value).validate_for(question_settings)
->>>>>>> adcdd9d4
         elif question_settings.type == QuestionType.rating:
             RatingQuestionResponseValueValidator(response_value).validate_for(question_settings)
         elif question_settings.type == QuestionType.ranking:
