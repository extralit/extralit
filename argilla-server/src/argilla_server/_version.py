#  Copyright 2021-present, the Recognai S.L. team.
#
#  Licensed under the Apache License, Version 2.0 (the "License");
#  you may not use this file except in compliance with the License.
#  You may obtain a copy of the License at
#
#      http://www.apache.org/licenses/LICENSE-2.0
#
#  Unless required by applicable law or agreed to in writing, software
#  distributed under the License is distributed on an "AS IS" BASIS,
#  WITHOUT WARRANTIES OR CONDITIONS OF ANY KIND, either express or implied.
#  See the License for the specific language governing permissions and
#  limitations under the License.

# coding: utf-8
#

<<<<<<< HEAD
__version__ = "0.3.0"
=======
__version__ = "2.5.0"
>>>>>>> 2a58a307
<|MERGE_RESOLUTION|>--- conflicted
+++ resolved
@@ -15,8 +15,4 @@
 # coding: utf-8
 #
 
-<<<<<<< HEAD
-__version__ = "0.3.0"
-=======
-__version__ = "2.5.0"
->>>>>>> 2a58a307
+__version__ = "0.4.0"