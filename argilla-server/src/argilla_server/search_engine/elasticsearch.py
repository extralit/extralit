--- conflicted
+++ resolved
@@ -161,14 +161,9 @@
             refresh=True,
         )
 
-<<<<<<< HEAD
-    async def _refresh_index_request(self, index_name: str):
-        await self.client.indices.refresh(index=index_name)
+        for error in errors:
+            self._LOGGER.error(f"Error in bulk operation: {error}")
 
     async def get_all_index_names(self) -> List[str]:
         indices = await self.client.indices.get_alias(index="*")
-        return list(indices)
-=======
-        for error in errors:
-            self._LOGGER.error(f"Error in bulk operation: {error}")
->>>>>>> 86fb6720
+        return list(indices)