--- conflicted
+++ resolved
@@ -59,10 +59,7 @@
 
 
 class UserCreate(BaseModel):
-<<<<<<< HEAD
-=======
     id: Optional[UUID] = None
->>>>>>> 74805e66
     first_name: UserFirstName
     last_name: Optional[UserLastName] = None
     username: UserUsername
