--- conflicted
+++ resolved
@@ -114,12 +114,8 @@
 
 class TextQuestionSettingsUpdate(UpdateSchema):
     type: Literal[QuestionType.text]
-<<<<<<< HEAD
-    use_markdown: Optional[bool]
-    use_table: Optional[bool]
-=======
     use_markdown: Optional[bool] = None
->>>>>>> 2a58a307
+    use_table: Optional[bool] = None
 
     __non_nullable_fields__ = {"use_markdown", "use_table"}
 
@@ -173,13 +169,8 @@
     ) -> "LabelSelectionQuestionSettingsCreate":
         visible_options = instance.visible_options
         if visible_options is not None:
-<<<<<<< HEAD
-            num_options = len(values["options"])
-            if visible_options > num_options and "dynamic" not in values.get("type", ''):
-=======
             num_options = len(instance.options)
-            if visible_options > num_options:
->>>>>>> 2a58a307
+            if visible_options > num_options and "dynamic" not in instance.type:
                 raise ValueError(
                     "the value for 'visible_options' must be less or equal to the number of items in 'options'"
                     f" ({num_options})"
@@ -212,13 +203,8 @@
 
 
 class MultiLabelSelectionQuestionSettingsUpdate(LabelSelectionSettingsUpdate):
-<<<<<<< HEAD
     type: Literal[QuestionType.multi_label_selection, QuestionType.dynamic_multi_label_selection]
-    options_order: Optional[OptionsOrder]
-=======
-    type: Literal[QuestionType.multi_label_selection]
     options_order: Optional[OptionsOrder] = None
->>>>>>> 2a58a307
 
     __non_nullable_fields__ = {"options_order"}
 
@@ -307,6 +293,21 @@
     __non_nullable_fields__ = {}
 
 
+# Table question
+class TableQuestionSettings(BaseModel):
+    type: Literal[QuestionType.table]
+
+
+class TableQuestionSettingsCreate(UniqueValuesCheckerMixin):
+    type: Literal[QuestionType.table]
+
+
+class TableQuestionSettingsUpdate(UpdateSchema):
+    type: Literal[QuestionType.table]
+
+    __non_nullable_fields__ = {}
+
+
 QuestionSettings = Annotated[
     Union[
         TextQuestionSettings,
