--- conflicted
+++ resolved
@@ -12,7 +12,7 @@
 #  See the License for the specific language governing permissions and
 #  limitations under the License.
 
-from typing import Any, Dict, List, Optional, Union
+from typing import Any, Dict, List, Optional, Tuple, Union
 from uuid import UUID
 
 from fastapi import APIRouter, Depends, Query, Security, status
@@ -44,12 +44,8 @@
     SearchSuggestionsOptions,
     SuggestionFilterScope,
 )
-<<<<<<< HEAD
 from argilla_server.api.handlers.v1.workspaces import list_workspace_users
-from argilla_server.contexts import datasets, search
-=======
 from argilla_server.contexts import datasets, search, records
->>>>>>> 1e54a486
 from argilla_server.database import get_async_db
 from argilla_server.enums import RecordSortField
 from argilla_server.errors.future import MissingVectorError, NotFoundError, UnprocessableEntityError
@@ -76,8 +72,6 @@
 
 router = APIRouter()
 
-
-<<<<<<< HEAD
 async def _filter_records_using_search_engine(
     db: "AsyncSession",
     search_engine: "SearchEngine",
@@ -107,9 +101,6 @@
         search_responses.total,
     )
 
-
-=======
->>>>>>> 1e54a486
 def _to_search_engine_filter_scope(scope: FilterScope, user: Optional[User]) -> search_engine.FilterScope:
     if isinstance(scope, RecordFilterScope):
         return search_engine.RecordFilterScope(property=scope.property)
