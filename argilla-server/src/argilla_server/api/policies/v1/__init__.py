#  Copyright 2021-present, the Recognai S.L. team.
#
#  Licensed under the Apache License, Version 2.0 (the "License");
#  you may not use this file except in compliance with the License.
#  You may obtain a copy of the License at
#
#      http://www.apache.org/licenses/LICENSE-2.0
#
#  Unless required by applicable law or agreed to in writing, software
#  distributed under the License is distributed on an "AS IS" BASIS,
#  WITHOUT WARRANTIES OR CONDITIONS OF ANY KIND, either express or implied.
#  See the License for the specific language governing permissions and
#  limitations under the License.

from argilla_server.api.policies.v1.commons import authorize, is_authorized
from argilla_server.api.policies.v1.dataset_policy import DatasetPolicy
from argilla_server.api.policies.v1.field_policy import FieldPolicy
from argilla_server.api.policies.v1.metadata_property_policy import MetadataPropertyPolicy
from argilla_server.api.policies.v1.question_policy import QuestionPolicy
from argilla_server.api.policies.v1.record_policy import RecordPolicy
from argilla_server.api.policies.v1.response_policy import ResponsePolicy
from argilla_server.api.policies.v1.suggestion_policy import SuggestionPolicy
from argilla_server.api.policies.v1.user_policy import UserPolicy
from argilla_server.api.policies.v1.vector_settings_policy import VectorSettingsPolicy
from argilla_server.api.policies.v1.workspace_policy import WorkspacePolicy
from argilla_server.api.policies.v1.workspace_user_policy import WorkspaceUserPolicy
<<<<<<< HEAD
from argilla_server.api.policies.v1.file_policy import FilePolicy
from argilla_server.api.policies.v1.document_policy import DocumentPolicy
=======
from argilla_server.api.policies.v1.job_policy import JobPolicy
>>>>>>> 86fb6720

__all__ = [
    "DatasetPolicy",
    "FieldPolicy",
    "MetadataPropertyPolicy",
    "QuestionPolicy",
    "RecordPolicy",
    "ResponsePolicy",
    "SuggestionPolicy",
    "UserPolicy",
    "VectorSettingsPolicy",
    "WorkspacePolicy",
    "WorkspaceUserPolicy",
<<<<<<< HEAD
    "FilePolicy",
    "DocumentPolicy",
=======
    "JobPolicy",
>>>>>>> 86fb6720
    "authorize",
    "is_authorized",
]<|MERGE_RESOLUTION|>--- conflicted
+++ resolved
@@ -24,12 +24,9 @@
 from argilla_server.api.policies.v1.vector_settings_policy import VectorSettingsPolicy
 from argilla_server.api.policies.v1.workspace_policy import WorkspacePolicy
 from argilla_server.api.policies.v1.workspace_user_policy import WorkspaceUserPolicy
-<<<<<<< HEAD
+from argilla_server.api.policies.v1.job_policy import JobPolicy
 from argilla_server.api.policies.v1.file_policy import FilePolicy
 from argilla_server.api.policies.v1.document_policy import DocumentPolicy
-=======
-from argilla_server.api.policies.v1.job_policy import JobPolicy
->>>>>>> 86fb6720
 
 __all__ = [
     "DatasetPolicy",
@@ -43,12 +40,9 @@
     "VectorSettingsPolicy",
     "WorkspacePolicy",
     "WorkspaceUserPolicy",
-<<<<<<< HEAD
+    "JobPolicy",
     "FilePolicy",
     "DocumentPolicy",
-=======
-    "JobPolicy",
->>>>>>> 86fb6720
     "authorize",
     "is_authorized",
 ]