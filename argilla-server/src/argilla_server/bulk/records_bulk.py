# Copyright 2024-present, Extralit Labs, Inc.
#
# Licensed under the Apache License, Version 2.0 (the "License");
# you may not use this file except in compliance with the License.
# You may obtain a copy of the License at
#
#     http://www.apache.org/licenses/LICENSE-2.0
#
# Unless required by applicable law or agreed to in writing, software
# distributed under the License is distributed on an "AS IS" BASIS,
# WITHOUT WARRANTIES OR CONDITIONS OF ANY KIND, either express or implied.
# See the License for the specific language governing permissions and
# limitations under the License.

from datetime import datetime
from typing import Dict, List, Sequence, Tuple, Union
from uuid import UUID

from datetime import UTC
from fastapi.encoders import jsonable_encoder
from sqlalchemy import select
from sqlalchemy.ext.asyncio import AsyncSession
from sqlalchemy.orm import selectinload

from argilla_server.api.schemas.v1.records import RecordCreate, RecordUpsert
from argilla_server.api.schemas.v1.records_bulk import (
    RecordsBulk,
    RecordsBulkCreate,
    RecordsBulkUpsert,
    RecordsBulkWithUpdatedItemIds,
)
from argilla_server.api.schemas.v1.responses import UserResponseCreate
from argilla_server.api.schemas.v1.suggestions import SuggestionCreate
from argilla_server.models.database import DatasetUser
from argilla_server.webhooks.v1.enums import RecordEvent
from argilla_server.webhooks.v1.records import notify_record_event as notify_record_event_v1
from argilla_server.contexts import distribution
from argilla_server.contexts.records import (
    fetch_records_by_external_ids_as_dict,
    fetch_records_by_ids_as_dict,
)
from argilla_server.errors.future import UnprocessableEntityError
from argilla_server.models import Dataset, Record, Response, Suggestion, Vector
<<<<<<< HEAD
=======
from argilla_server.models.database import DatasetUser
>>>>>>> 78cb5183
from argilla_server.search_engine import SearchEngine
from argilla_server.validators.records import RecordsBulkCreateValidator, RecordUpsertValidator
from argilla_server.webhooks.v1.enums import RecordEvent
from argilla_server.webhooks.v1.records import notify_record_event as notify_record_event_v1


class CreateRecordsBulk:
    def __init__(self, db: AsyncSession, search_engine: SearchEngine):
        self._db = db
        self._search_engine = search_engine

    async def create_records_bulk(self, dataset: Dataset, bulk_create: RecordsBulkCreate) -> RecordsBulk:
        await RecordsBulkCreateValidator.validate(self._db, bulk_create, dataset)

        records = [
            Record(
                fields=jsonable_encoder(record_create.fields),
                metadata_=record_create.metadata,
                external_id=record_create.external_id,
                dataset_id=dataset.id,
            )
            for record_create in bulk_create.items
        ]

        self._db.add_all(records)
        await self._db.flush(records)
        await self._upsert_records_relationships(records, bulk_create.items)
        await distribution.unsafe_update_records_status(self._db, records)

        await self._db.commit()

        await _preload_records_relationships_before_index(self._db, records)
        await self._search_engine.index_records(dataset, records)

        for record in records:
            await notify_record_event_v1(self._db, RecordEvent.created, record)

        return RecordsBulk(items=records)

    async def _upsert_records_relationships(self, records: List[Record], records_create: List[RecordCreate]) -> None:
        records_and_suggestions = list(zip(records, [r.suggestions for r in records_create]))
        records_and_responses = list(zip(records, [r.responses for r in records_create]))
        records_and_vectors = list(zip(records, [r.vectors for r in records_create]))
        # The asyncio.gather version is replaced by the following three await calls to avoid the following error:
        # https://github.com/sqlalchemy/sqlalchemy/discussions/9312

        await self._upsert_records_suggestions(records_and_suggestions)
        await self._upsert_records_vectors(records_and_vectors)
        await self._upsert_records_responses(records_and_responses)

    async def _upsert_records_suggestions(
        self, records_and_suggestions: List[Tuple[Record, List[SuggestionCreate]]]
    ) -> List[Suggestion]:
        upsert_many_suggestions = []
        for idx, (record, suggestions) in enumerate(records_and_suggestions):
            for suggestion_create in suggestions or []:
                upsert_many_suggestions.append(dict(**suggestion_create.model_dump(), record_id=record.id))

        if not upsert_many_suggestions:
            return []

        return await Suggestion.upsert_many(
            self._db,
            objects=upsert_many_suggestions,
            constraints=[Suggestion.record_id, Suggestion.question_id],
            autocommit=False,
        )

    async def _upsert_records_responses(
        self, records_and_responses: List[Tuple[Record, List[UserResponseCreate]]]
    ) -> List[Response]:
        upsert_many_responses = []
        datasets_users = set()
        for idx, (record, responses) in enumerate(records_and_responses):
            for response_create in responses or []:
                upsert_many_responses.append(dict(**response_create.model_dump(), record_id=record.id))
                datasets_users.add((response_create.user_id, record.dataset_id))

        if not upsert_many_responses:
            return []

        await DatasetUser.upsert_many(
            self._db,
            objects=[{"user_id": user_id, "dataset_id": dataset_id} for user_id, dataset_id in datasets_users],
            constraints=[DatasetUser.user_id, DatasetUser.dataset_id],
            autocommit=False,
        )

        return await Response.upsert_many(
            self._db,
            objects=upsert_many_responses,
            constraints=[Response.record_id, Response.user_id],
            autocommit=False,
        )

    async def _upsert_records_vectors(
        self, records_and_vectors: List[Tuple[Record, Dict[str, List[float]]]]
    ) -> List[Vector]:
        upsert_many_vectors = []
        for idx, (record, vectors) in enumerate(records_and_vectors):
            dataset = record.dataset

            for name, value in (vectors or {}).items():
                settings = dataset.vector_settings_by_name(name)
                upsert_many_vectors.append(dict(value=value, record_id=record.id, vector_settings_id=settings.id))

        if not upsert_many_vectors:
            return []

        return await Vector.upsert_many(
            self._db,
            objects=upsert_many_vectors,
            constraints=[Vector.record_id, Vector.vector_settings_id],
            autocommit=False,
        )


class UpsertRecordsBulk(CreateRecordsBulk):
    async def upsert_records_bulk(
        self, dataset: Dataset, bulk_upsert: RecordsBulkUpsert, raise_on_error: bool = True
    ) -> RecordsBulkWithUpdatedItemIds:
        found_records = await self._fetch_existing_dataset_records(dataset, bulk_upsert.items)

        records = []
        for idx, record_upsert in enumerate(bulk_upsert.items):
            record = found_records.get(record_upsert.id) or found_records.get(record_upsert.external_id)

            try:
                await RecordUpsertValidator.validate(record_upsert, dataset, record)
            except Exception as ex:
                if raise_on_error:
                    raise UnprocessableEntityError(f"Record at position {idx} is not valid because {ex}") from ex
                else:
                    # NOTE: Ignore the errors for this record and continue with the next one
                    continue

            if not record:
                record = Record(
                    fields=jsonable_encoder(record_upsert.fields),
                    metadata_=record_upsert.metadata,
                    external_id=record_upsert.external_id,
                    dataset_id=dataset.id,
                )
            else:
                if record_upsert.is_set("metadata"):
                    record.metadata_ = record_upsert.metadata
                if record_upsert.is_set("fields"):
                    record.fields = jsonable_encoder(record_upsert.fields)

                if self._db.is_modified(record):
<<<<<<< HEAD
                    record.updated_at = datetime.now(UTC)
=======
                    record.updated_at = datetime.utcnow()
>>>>>>> 78cb5183

            records.append(record)

        self._db.add_all(records)
        await self._db.flush(records)
        await self._upsert_records_relationships(records, bulk_upsert.items)
        await distribution.unsafe_update_records_status(self._db, records)

        await self._db.commit()

        await _preload_records_relationships_before_index(self._db, records)
        await self._search_engine.index_records(dataset, records)

        await self._notify_upsert_record_events(records)

        return RecordsBulkWithUpdatedItemIds(
            items=records,
            updated_item_ids=[record.id for record in found_records.values()],
        )

    async def _fetch_existing_dataset_records(
        self,
        dataset: Dataset,
        records_upsert: List[RecordUpsert],
    ) -> Dict[Union[str, UUID], Record]:
        records_by_external_id = await fetch_records_by_external_ids_as_dict(
            self._db, dataset, [r.external_id for r in records_upsert]
        )
        records_by_id = await fetch_records_by_ids_as_dict(
            self._db, dataset, [r.id for r in records_upsert if r.id not in records_by_external_id]
        )

        return {**records_by_external_id, **records_by_id}

    async def _notify_upsert_record_events(self, records: List[Record]) -> None:
        for record in records:
            if record.inserted_at == record.updated_at:
                await notify_record_event_v1(self._db, RecordEvent.created, record)
            else:
                await notify_record_event_v1(self._db, RecordEvent.updated, record)


async def _preload_records_relationships_before_index(db: "AsyncSession", records: Sequence[Record]) -> None:
    await db.execute(
        select(Record)
        .filter(Record.id.in_([record.id for record in records]))
        .options(
            selectinload(Record.responses).selectinload(Response.user),
            selectinload(Record.responses_submitted),
            selectinload(Record.suggestions).selectinload(Suggestion.question),
            selectinload(Record.vectors),
        )
    )<|MERGE_RESOLUTION|>--- conflicted
+++ resolved
@@ -41,10 +41,7 @@
 )
 from argilla_server.errors.future import UnprocessableEntityError
 from argilla_server.models import Dataset, Record, Response, Suggestion, Vector
-<<<<<<< HEAD
-=======
 from argilla_server.models.database import DatasetUser
->>>>>>> 78cb5183
 from argilla_server.search_engine import SearchEngine
 from argilla_server.validators.records import RecordsBulkCreateValidator, RecordUpsertValidator
 from argilla_server.webhooks.v1.enums import RecordEvent
@@ -195,11 +192,7 @@
                     record.fields = jsonable_encoder(record_upsert.fields)
 
                 if self._db.is_modified(record):
-<<<<<<< HEAD
-                    record.updated_at = datetime.now(UTC)
-=======
                     record.updated_at = datetime.utcnow()
->>>>>>> 78cb5183
 
             records.append(record)
 
