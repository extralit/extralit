--- conflicted
+++ resolved
@@ -26,10 +26,7 @@
 from pydantic import Field, field_validator, model_validator
 from pydantic_core.core_schema import ValidationInfo
 from pydantic_settings import BaseSettings
-<<<<<<< HEAD
 from urllib.parse import urlparse, urlunparse
-=======
->>>>>>> 78cb5183
 
 from argilla_server.constants import (
     DATABASE_POSTGRESQL,
