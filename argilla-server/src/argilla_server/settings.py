--- conflicted
+++ resolved
@@ -27,10 +27,7 @@
 from pydantic import Field, field_validator, model_validator
 from pydantic_core.core_schema import ValidationInfo
 from pydantic_settings import BaseSettings
-<<<<<<< HEAD
 from urllib.parse import urlparse, urlunparse
-=======
->>>>>>> 12160d0a
 
 from argilla_server.constants import (
     DATABASE_POSTGRESQL,
@@ -169,14 +166,11 @@
         default=True,
         validate_default=True,
         description="The telemetry configuration for Hugging Face hub telemetry. ",
-<<<<<<< HEAD
-=======
     )
 
     enable_share_your_progress: bool = Field(
         default=False,
         description="Share your progress feature for community initiatives. Default=False",
->>>>>>> 12160d0a
     )
 
     # See also the telemetry.py module
