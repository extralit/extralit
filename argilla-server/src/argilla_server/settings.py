#  coding=utf-8
#  Copyright 2021-present, the Recognai S.L. team.
#
#  Licensed under the Apache License, Version 2.0 (the "License");
#  you may not use this file except in compliance with the License.
#  You may obtain a copy of the License at
#
#      http://www.apache.org/licenses/LICENSE-2.0
#
#  Unless required by applicable law or agreed to in writing, software
#  distributed under the License is distributed on an "AS IS" BASIS,
#  WITHOUT WARRANTIES OR CONDITIONS OF ANY KIND, either express or implied.
#  See the License for the specific language governing permissions and
#  limitations under the License.

"""
Common environment vars / settings
"""

import logging
import os
import re
import warnings
from pathlib import Path
from typing import Dict, List, Optional
<<<<<<< HEAD
from urllib.parse import urlparse, urlunparse
=======

from pydantic import Field, field_validator, model_validator
from pydantic_core.core_schema import ValidationInfo
from pydantic_settings import BaseSettings

>>>>>>> 2a58a307
from argilla_server.constants import (
    DATABASE_POSTGRESQL,
    DATABASE_SQLITE,
    DEFAULT_DATABASE_POSTGRESQL_MAX_OVERFLOW,
    DEFAULT_DATABASE_POSTGRESQL_POOL_SIZE,
    DEFAULT_DATABASE_SQLITE_TIMEOUT,
    DEFAULT_LABEL_SELECTION_OPTIONS_MAX_ITEMS,
    DEFAULT_SPAN_OPTIONS_MAX_ITEMS,
    SEARCH_ENGINE_ELASTICSEARCH,
    SEARCH_ENGINE_OPENSEARCH,
)


class Settings(BaseSettings):
    """
    Main application settings. The pydantic BaseSettings class makes
    accessible environment variables by setting attributes.

    See <https://pydantic-docs.helpmanual.io/usage/settings/>

    only_bulk_api: (ONLY_BULK_API env var)
         If True, activate only bulk and search endpoints

    elasticseach: (ELASTICSEARCH env var)
        The elasticsearch endpoint for datasets persistence

    cors_origins: (CORS_ORIGINS env var)
        List of host patterns for CORS origin access

    docs_enabled: True
        If True, enable openapi docs endpoint at /api/docs

    es_records_index_shards:
        Configures the number of shards for dataset records index creation. Default=1

    es_records_index_replicas:
        Configures the number of shard replicas for dataset records index creation. Default=0

    disable_es_index_template_creation: (DISABLE_ES_INDEX_TEMPLATE_CREATION env var)
         Allowing advanced users to create their own es index settings and mappings. Default=False

    """

    __LOGGER__ = logging.getLogger(__name__)

    __DATASETS_INDEX_NAME__ = "ar.datasets"
    __DATASETS_RECORDS_INDEX_NAME__ = "ar.dataset.{}"

    home_path: Optional[str] = Field(
        None,
        validate_default=True,
        description="The home path where argilla related files will be stored",
    )
    base_url: Optional[str] = Field(
        None,
        validate_default=True,
        description="The default base url where server will be deployed",
    )

    database_url: Optional[str] = Field(
        None,
        validate_default=True,
        description="The database url that argilla will use as data store",
    )
    # https://docs.sqlalchemy.org/en/20/core/engines.html#sqlalchemy.create_engine.params.pool_size
    database_postgresql_pool_size: Optional[int] = Field(
        default=DEFAULT_DATABASE_POSTGRESQL_POOL_SIZE,
        description="The number of connections to keep open inside the database connection pool",
    )
    # https://docs.sqlalchemy.org/en/20/core/engines.html#sqlalchemy.create_engine.params.max_overflow
    database_postgresql_max_overflow: Optional[int] = Field(
        default=DEFAULT_DATABASE_POSTGRESQL_MAX_OVERFLOW,
        description="The number of connections that can be opened above and beyond the pool_size setting",
    )
    # https://docs.python.org/3/library/sqlite3.html#sqlite3.connect
    database_sqlite_timeout: Optional[int] = Field(
        default=DEFAULT_DATABASE_SQLITE_TIMEOUT,
        description="SQLite database connection timeout in seconds",
    )

    s3_endpoint: Optional[str] = Field(description="The S3 endpoint for data storage")
    s3_access_key: Optional[str] = Field(description="The access key for the S3 storage")
    s3_secret_key: Optional[str] = Field(description="The secret key for the S3 storage")

    extralit_url: Optional[str] = Field(description="The extralit server url for LLM serving endpoint")

    elasticsearch: str = "http://localhost:9200"
    elasticsearch_ssl_verify: bool = True
    elasticsearch_ca_path: Optional[str] = None
    cors_origins: List[str] = ["*"]

    redis_url: str = "redis://localhost:6379/0"

    docs_enabled: bool = True

    # Analyzer configuration
    es_records_index_shards: int = 1
    es_records_index_replicas: int = 0

    es_mapping_total_fields_limit: int = 2000

    search_engine: str = SEARCH_ENGINE_ELASTICSEARCH

    # Questions settings
    label_selection_options_max_items: int = Field(
        default=DEFAULT_LABEL_SELECTION_OPTIONS_MAX_ITEMS,
        description="Max number of label options for questions of type `label_selection` and `multi_label_selection`",
    )

    span_options_max_items: int = Field(
        default=DEFAULT_SPAN_OPTIONS_MAX_ITEMS,
        description="Max number of label options for questions of type `span`",
    )

    # Hugging Face settings
    show_huggingface_space_persistent_storage_warning: bool = Field(
        default=True,
        description="If True, show a warning when Hugging Face space persistent storage is disabled",
    )

    # Hugging Face telemetry
    enable_telemetry: bool = Field(
        default=True,
        validate_default=True,
        description="The telemetry configuration for Hugging Face hub telemetry. ",
    )

    # See also the telemetry.py module
    @field_validator("enable_telemetry", mode="before")
    @classmethod
    def set_enable_telemetry(cls, enable_telemetry: bool) -> bool:
        if os.getenv("HF_HUB_DISABLE_TELEMETRY") == "1" or os.getenv("HF_HUB_OFFLINE") == "1":
            enable_telemetry = False
        if os.getenv("ARGILLA_ENABLE_TELEMETRY") == "0":
            os.environ["HF_HUB_DISABLE_TELEMETRY"] = "1"
            warnings.warn(
                "environment vairbale ARGILLA_ENABLE_TELEMETRY is deprecated, use HF_HUB_DISABLE_TELEMETRY or HF_HUB_OFFLINE instead."
            )
            enable_telemetry = False

        return enable_telemetry

    @field_validator("home_path", mode="before")
    @classmethod
    def set_home_path_default(cls, home_path: str):
        return home_path or os.path.join(Path.home(), ".argilla")

    @field_validator("base_url")
    @classmethod
    def normalize_base_url(cls, base_url: str):
        if not base_url:
            base_url = "/"
        if not base_url.startswith("/"):
            base_url = "/" + base_url
        if not base_url.endswith("/"):
            base_url += "/"

        return base_url

    @field_validator("database_url", mode="before")
    @classmethod
    def set_database_url(cls, database_url: str, info: ValidationInfo) -> str:
        if not database_url:
            home_path = info.data.get("home_path")
            sqlite_file = os.path.join(home_path, "argilla.db")
            return f"sqlite+aiosqlite:///{sqlite_file}?check_same_thread=False"

        if "sqlite" in database_url:
            regex = re.compile(r"sqlite(?!\+aiosqlite)")
            if regex.match(database_url):
                warnings.warn(
                    "From version 1.14.0, Argilla will use `aiosqlite` as default SQLite driver. The protocol in the"
                    " provided database URL has been automatically replaced from `sqlite` to `sqlite+aiosqlite`."
                    " Please, update your database URL to use `sqlite+aiosqlite` protocol."
                )
                return re.sub(regex, "sqlite+aiosqlite", database_url)

        if "postgres" in database_url:
            parsed_url = urlparse(database_url)
            if parsed_url.scheme.__contains__('postgres'):
                warnings.warn(
                    "From version 1.14.0, Argilla will use `asyncpg` as default PostgreSQL driver. The protocol in the"
                    " provided database URL has been automatically replaced from `postgresql` to `postgresql+asyncpg`."
                    " Please, update your database URL to use `postgresql+asyncpg` protocol."
                )
                new_scheme = "postgresql+asyncpg"
                database_url = urlunparse(parsed_url._replace(scheme=new_scheme))

            if not database_url.startswith('postgresql+asyncpg://'):
                raise ValueError(f"Invalid database URL format. Expected: 'postgresql+asyncpg://...', given '{parsed_url.scheme}'")
            
        return database_url

    @model_validator(mode="after")
    @classmethod
    def create_home_path(cls, instance: "Settings") -> "Settings":
        Path(instance.home_path).mkdir(parents=True, exist_ok=True)

        return instance

    @property
    def database_engine_args(self) -> Dict:
        if self.database_is_sqlite:
            return {
                "connect_args": {
                    "timeout": self.database_sqlite_timeout,
                },
            }

        if self.database_is_postgresql:
            return {
                "pool_size": self.database_postgresql_pool_size,
                "max_overflow": self.database_postgresql_max_overflow,
            }

        return {}

    @property
    def database_is_sqlite(self) -> bool:
        if self.database_url is None:
            return False

        return self.database_url.lower().startswith(DATABASE_SQLITE)

    @property
    def database_is_postgresql(self) -> bool:
        if self.database_url is None:
            return False

        return self.database_url.lower().startswith(DATABASE_POSTGRESQL)

    @property
    def search_engine_is_elasticsearch(self) -> bool:
        return self.search_engine == SEARCH_ENGINE_ELASTICSEARCH

    @property
    def search_engine_is_opensearch(self) -> bool:
        return self.search_engine == SEARCH_ENGINE_OPENSEARCH

    class Config:
        env_prefix = "ARGILLA_"


settings = Settings()<|MERGE_RESOLUTION|>--- conflicted
+++ resolved
@@ -23,15 +23,12 @@
 import warnings
 from pathlib import Path
 from typing import Dict, List, Optional
-<<<<<<< HEAD
-from urllib.parse import urlparse, urlunparse
-=======
 
 from pydantic import Field, field_validator, model_validator
 from pydantic_core.core_schema import ValidationInfo
 from pydantic_settings import BaseSettings
-
->>>>>>> 2a58a307
+from urllib.parse import urlparse, urlunparse
+
 from argilla_server.constants import (
     DATABASE_POSTGRESQL,
     DATABASE_SQLITE,
