--- conflicted
+++ resolved
@@ -64,14 +64,10 @@
     "datasets >= 3.0.1",
     "pillow >= 10.4.0",
     # For Telemetry
-<<<<<<< HEAD
-    "huggingface_hub >= 0.13, <1",
+    "huggingface-hub>=0.26.2",
+    "Jinja2>=3.1.4",           # Used by huggingface-hub to render dataset card templates
     # For file storage
     "minio>=7.2.7",
-=======
-    "huggingface-hub>=0.26.2",
-    "Jinja2>=3.1.4",           # Used by huggingface-hub to render dataset card templates
->>>>>>> 12160d0a
 ]
 
 [project.optional-dependencies]
