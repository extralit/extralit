[project]
name = "extralit-server"
dynamic = ["version"]
description = "Open-source tool for accurate & fast scientific literature data extraction with LLM and human-in-the-loop."
readme = "README.md"
requires-python = ">=3.9"
license = { text = "Apache-2.0" }
keywords = [
    "literature-review",
    "data-annotation",
    "artificial-intelligence",
    "machine-learning",
    "human-in-the-loop",
    "mlops",
]
authors = [
    { name = "Jonny Tran", email = "nhat.c.tran@gmail.com" },
    { name = "argilla", email = "contact@argilla.io" }
]
maintainers = [
    { name = "Jonny Tran", email = "nhat.c.tran@gmail.com" },
    { name = "argilla", email = "contact@argilla.io" }
]
dependencies = [
    # Basic dependencies
    "fastapi ~= 0.115.0",
    "pydantic ~= 2.9.0",
    "pydantic-settings ~= 2.6.0",
    "uvicorn[standard] ~= 0.32.0",
    "opensearch-py ~= 2.0.0",
    "elasticsearch8[async] ~= 8.7.0",
    "brotli-asgi ~= 1.4.0",
    "backoff ~= 2.2.0",
    # Database dependencies
    "alembic ~= 1.13.0",
    "SQLAlchemy ~= 2.0.0",
    "greenlet ~= 3.1.0",
    # Async SQLite
    "aiosqlite == 0.20.0",
    # Statics server
    "aiofiles ~= 24.1.0",
    "PyYAML >= 5.4.1,< 6.1.0",
    # security dependencies
    "python-jose[cryptography] ~= 3.3.0",
    "bcrypt ~= 4.2.0",
    # required by fastapi
    "python-multipart ~= 0.0.16",
    # OAuth2 integration
    "httpx ~= 0.27.0",
    "oauthlib ~= 3.2.0",
    "social-auth-core ~= 4.5.0",
    # Background processing
    "rq ~= 1.16.2",
    # Info status
    "psutil ~= 5.8, <5.10",
    # For logging, tracebacks, printing, progressbars
    "rich != 13.1.0",
    # For CLI
    "typer >= 0.6.0, < 0.10.0", # spaCy only supports typer<0.10.0
    "packaging>=23.2",
    # For Webhooks
    "standardwebhooks>=1.0.0",
    # For HF dataset import
    "datasets >= 3.0.1",
    "pillow >= 10.4.0",
    # For Telemetry
<<<<<<< HEAD
    "huggingface_hub>=0.13,<1",
    # For file storage
    "minio>=7.2.7",
=======
    "huggingface_hub >= 0.13, <1",
>>>>>>> 2a58a307
]

[project.optional-dependencies]
postgresql = [
    "psycopg2 ~= 2.9.0",
    # Async PostgreSQL
    "asyncpg ~= 0.30.0",
]

[project.urls]
homepage = "https://www.argilla.io"
documentation = "https://docs.argilla.io"
repository = "https://github.com/argilla-io/argilla"

[build-system]
requires = ["pdm-backend"]
build-backend = "pdm.backend"

[tool.pdm]
distribution = true

[tool.pdm.build]
excludes = [".env.dev", ".env.test"]

[tool.pdm.version]
source = "file"
path = "src/argilla_server/_version.py"

[tool.pdm.dev-dependencies]
test = [
    "pytest>=7.4.4",
    "pytest-cov>=4.1.0",
    "pytest-mock>=3.12.0",
    # pytest-asyncio version 0.23.3 has a break change with how event loops are managed so we are setting it to use ~=0.21.1
    "pytest-asyncio~=0.21.1",
    "pytest-env>=1.1.3",
    "factory-boy~=3.2.1",
    "httpx>=0.26.0",
    "pytest-randomly>=3.15.0",
    # For mocking httpx requests and responses
    "respx>=0.21.1",
    # pytest-randomly requires numpy < 2.0.0
    "numpy<2.0.0",
]

[tool.pytest.ini_options]
log_format = "%(asctime)s %(name)s %(levelname)s %(message)s"
log_date_format = "%Y-%m-%d %H:%M:%S"
log_cli = "True"
testpaths = ["tests"]
env = ["HF_HUB_DISABLE_TELEMETRY=1"]

[tool.coverage.run]
concurrency = ["greenlet", "thread", "multiprocessing"]

[tool.coverage.report]
exclude_lines = [
    "pragma: no cover",
    "def __repr__",
    "def __str__",
    "raise AssertionError",
    "raise NotImplementedError",
    "if __name__ == .__main__.:",
    "if TYPE_CHECKING:",
    "if _TYPE_CHECKING:",
    "if typing.TYPE_CHECKING:",
]

[tool.isort]
profile = "black"

[tool.ruff]
# Ignore line length violations
ignore = ["E501"]

# Exclude a variety of commonly ignored directories.
exclude = [
    ".bzr",
    ".direnv",
    ".eggs",
    ".git",
    ".hg",
    ".mypy_cache",
    ".nox",
    ".pants.d",
    ".ruff_cache",
    ".svn",
    ".tox",
    ".venv",
    "__pypackages__",
    "_build",
    "buck-out",
    "build",
    "dist",
    "node_modules",
    "venv",
]
line-length = 120

[tool.ruff.per-file-ignores]
# Ignore imported but unused;
"__init__.py" = ["F401"]

[tool.black]
line-length = 120

[tool.pdm.scripts]
_.env_file = ".env.dev"
cli = { cmd = "python -m argilla_server.cli" }
server = { cmd = "uvicorn argilla_server:app --port 6900 --reload" }
migrate = { cmd = "alembic upgrade head" }
worker = { cmd = "python -m argilla_server worker" }
server-dev.composite = [
    "migrate",
    "cli database users create_default",
    "server",
]
test = { cmd = "pytest", env_file = ".env.test" }

docker-build-argilla-server = { shell = "pdm build && cp -R dist docker/server && docker build -t extralit/argilla-server:local docker/server" }
docker-build-argilla-hf-spaces = { shell = "pdm run docker-build-argilla-server && docker build --build-arg ARGILLA_VERSION=local -t extralit/argilla-hf-spaces:local docker/argilla-hf-spaces" }<|MERGE_RESOLUTION|>--- conflicted
+++ resolved
@@ -64,13 +64,9 @@
     "datasets >= 3.0.1",
     "pillow >= 10.4.0",
     # For Telemetry
-<<<<<<< HEAD
-    "huggingface_hub>=0.13,<1",
+    "huggingface_hub >= 0.13, <1",
     # For file storage
     "minio>=7.2.7",
-=======
-    "huggingface_hub >= 0.13, <1",
->>>>>>> 2a58a307
 ]
 
 [project.optional-dependencies]
