--- conflicted
+++ resolved
@@ -48,11 +48,6 @@
             record_class:
                 A `TextClassificationRecord`, `TokenClassificationRecord`, or `Text2TextRecord`
                 object. Defaults to None.
-<<<<<<< HEAD
-=======
-            model:
-                A `str` with either the `spaCy` model name if using the CPU e.g. "en_core_web_sm". Defaults to None.
->>>>>>> ec7ff434
             seed: A `int` with the seed for the random number generator. Defaults to None.
             multi_label: A `bool` indicating whether the task is multi-label or not. Defaults to False.
             language:
@@ -82,13 +77,9 @@
         self._nlp = None
         self._model = model
 
-<<<<<<< HEAD
         self.config = {}
 
-        if self._record_class == rg.TokenClassificationRecord:
-=======
         if self._record_class == TokenClassificationRecord:
->>>>>>> ec7ff434
             self._column_mapping = {
                 "text": "text",
                 "token": "tokens",
@@ -143,37 +134,6 @@
 
         self.init_training_args()
 
-<<<<<<< HEAD
-=======
-    def init_training_args(self):
-        from spacy.cli.init_config import init_config
-
-        self.config = init_config(
-            lang=self.language,
-            pipeline=self._pipeline,
-            optimize="efficiency",
-        )
-
-        self.config["paths"]["train"] = self._train_dataset_path
-        self.config["paths"]["dev"] = self._eval_dataset_path or self._train_dataset_path
-        self.config["system"]["seed"] = self._seed or 42
-        if not self._model:
-            self._logger.warning(
-                "`model` is not specified and it's recommended to specify the"
-                " `spaCy` model to use. Using `en_core_web_sm` as the default model"
-                " instead."
-            )
-            self._model = "en_core_web_sm"
-        self.config["paths"]["vectors"] = self._model
-        if self.use_gpu:
-            self.config["system"]["gpu_allocator"] = (
-                "pytorch" if self.has_torch else "tensorflow" if self.has_tensorflow else None
-            )
-            self.config["nlp"]["batch_size"] = 128
-
-        self._nlp = None
-
->>>>>>> ec7ff434
     def init_model(self):
         import spacy
 
