--- conflicted
+++ resolved
@@ -74,7 +74,7 @@
         configure_dataset_settings,
         load_dataset_settings,
     )
-<<<<<<< HEAD
+    from argilla.feedback import *  # noqa
     from argilla.feedback import (
         FeedbackDataset,
         FeedbackRecord,
@@ -99,9 +99,6 @@
         VectorSettings,
         Document,
     )
-=======
-    from argilla.feedback import *  # noqa
->>>>>>> fa133126
     from argilla.listeners import Metrics, RGListenerContext, Search, listener
     from argilla.monitoring.model_monitor import monitor
 
