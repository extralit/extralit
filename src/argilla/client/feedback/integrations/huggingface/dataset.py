#  Copyright 2021-present, the Recognai S.L. team.
#
#  Licensed under the Apache License, Version 2.0 (the "License");
#  you may not use this file except in compliance with the License.
#  You may obtain a copy of the License at
#
#      http://www.apache.org/licenses/LICENSE-2.0
#
#  Unless required by applicable law or agreed to in writing, software
#  distributed under the License is distributed on an "AS IS" BASIS,
#  WITHOUT WARRANTIES OR CONDITIONS OF ANY KIND, either express or implied.
#  See the License for the specific language governing permissions and
#  limitations under the License.
import json
import logging
import tempfile
import warnings
from copy import copy
from typing import TYPE_CHECKING, Any, Optional, Type, Union

from packaging.version import parse as parse_version
from tqdm import trange

from argilla.client.feedback.constants import FIELD_TYPE_TO_PYTHON_TYPE
from argilla.client.feedback.schemas.enums import QuestionTypes
from argilla.client.feedback.schemas.records import FeedbackRecord
from argilla.client.feedback.schemas.remote.records import RemoteFeedbackRecord
from argilla.utils.dependency import requires_dependencies

if TYPE_CHECKING:
    from datasets import Dataset

    from argilla.client.feedback.dataset.local.dataset import FeedbackDataset
    from argilla.client.feedback.dataset.remote.dataset import RemoteFeedbackDataset

_LOGGER = logging.getLogger(__name__)


class HuggingFaceDatasetMixin:
    @staticmethod
    @requires_dependencies("datasets")
    def _huggingface_format(dataset: Union["FeedbackDataset", "RemoteFeedbackDataset"]) -> "Dataset":
        """Formats either a `FeedbackDataset` or a `RemoteFeedbackDataset` as a `datasets.Dataset` object.

        Args:
            dataset: The `FeedbackDataset` or `RemoteFeedbackDataset` to format as `datasets.Dataset`.

        Returns:
            The records from the dataset formatted as a `datasets.Dataset` object, including the fields,
            questions, and metadata_properties formatted as `datasets.Features`.

        Examples:
            >>> from argilla.client.feedback.integrations.huggingface import HuggingFaceDatasetMixin
            >>> dataset = FeedbackDataset(...) or RemoteFeedbackDataset(...)
            >>> huggingface_dataset = HuggingFaceDatasetMixin._huggingface_format(dataset)
        """
        from datasets import Dataset, Features, Sequence, Value

        hf_dataset, hf_features = {}, {}

        for field in dataset.fields:
            if field.type not in FIELD_TYPE_TO_PYTHON_TYPE.keys():
                raise ValueError(
                    f"Field {field.name} has an unsupported type: {field.type}, for the moment"
                    f" only the following types are supported: {list(FIELD_TYPE_TO_PYTHON_TYPE.keys())}"
                )
            hf_features[field.name] = Value(dtype="string", id="field")
            if field.name not in hf_dataset:
                hf_dataset[field.name] = []

        for question in dataset.questions:
            if question.type in [QuestionTypes.text, QuestionTypes.label_selection, QuestionTypes.dynamic_label_selection]:
                value = Value(dtype="string", id="question")
                suggestion_value = copy(value)
            elif question.type == QuestionTypes.rating:
                value = Value(dtype="int32", id="question")
                suggestion_value = copy(value)
            elif question.type == QuestionTypes.ranking:
                value = Sequence({"rank": Value(dtype="uint8"), "value": Value(dtype="string")}, id="question")
<<<<<<< HEAD
            elif question.type in [QuestionTypes.multi_label_selection, QuestionTypes.dynamic_multi_label_selection]:
=======
                suggestion_value = copy(value)
            elif question.type in QuestionTypes.multi_label_selection:
>>>>>>> fa133126
                value = Sequence(Value(dtype="string"), id="question")
                suggestion_value = copy(value)
            elif question.type in QuestionTypes.span:
                value = Sequence(
                    {
                        "start": Value(dtype="int32"),
                        "end": Value(dtype="int32"),
                        "label": Value(dtype="string"),
                        "text": Value(dtype="string"),
                    },
                    id="question",
                )
                suggestion_value = Sequence(
                    {
                        "start": Value(dtype="int32"),
                        "end": Value(dtype="int32"),
                        "label": Value(dtype="string"),
                        "text": Value(dtype="string"),
                        "score": Value(dtype="float32"),
                    }
                )
            else:
                raise ValueError(
                    f"Question {question.name} is of type `{question.type}`,"
                    " for the moment only the following question types are supported:"
                    f" `{'`, `'.join(QuestionTypes.values())}`."
                )

            hf_features[question.name] = [
                {
                    "user_id": Value(dtype="string", id="question"),
                    "value": value,
                    "status": Value(dtype="string", id="question"),
                }
            ]
            if question.name not in hf_dataset:
                hf_dataset[question.name] = []

            suggestion_value.id = "suggestion"
            hf_features[f"{question.name}-suggestion"] = suggestion_value
            if f"{question.name}-suggestion" not in hf_dataset:
                hf_dataset[f"{question.name}-suggestion"] = []

            hf_features[f"{question.name}-suggestion-metadata"] = {
                "type": Value(dtype="string", id="suggestion-metadata"),
                "score": Value(dtype="float32", id="suggestion-metadata"),
                "agent": Value(dtype="string", id="suggestion-metadata"),
            }
            if f"{question.name}-suggestion-metadata" not in hf_dataset:
                hf_dataset[f"{question.name}-suggestion-metadata"] = []

        hf_features["external_id"] = Value(dtype="string", id="external_id")
        hf_dataset["external_id"] = []

        hf_features["metadata"] = Value(dtype="string", id="metadata")
        hf_dataset["metadata"] = []

        vectors_settings = dataset.vectors_settings
        if vectors_settings:
            hf_features["vectors"] = {}
            for vector_settings in vectors_settings:
                hf_features["vectors"].update({vector_settings.name: Sequence(Value(dtype="float32"), id="vectors")})
            hf_dataset["vectors"] = []

        for record in dataset.records:
            for field in dataset.fields:
                hf_dataset[field.name].append(record.fields.get(field.name, None))
            for question in dataset.questions:
                if not record.responses:
                    hf_dataset[question.name].append([])
                else:
                    responses = []
                    for response in record.responses:
                        if question.name not in response.values:
                            continue
                        formatted_response = {
                            "user_id": response.user_id,
                            "value": None,
                            "status": response.status.value if hasattr(response.status, "value") else response.status,
                        }
                        if question.type == QuestionTypes.ranking:
                            value = [r.dict() for r in response.values[question.name].value]
                        elif question.type == QuestionTypes.span:
                            value = [
                                {
                                    "start": span.start,
                                    "end": span.end,
                                    "label": span.label,
                                    "text": record.fields[question.field][span.start : span.end],
                                }
                                for span in response.values[question.name].value
                            ]
                        else:
                            value = response.values[question.name].value
                        formatted_response["value"] = value
                        responses.append(formatted_response)
                    hf_dataset[question.name].append(responses)

                suggestion_value, suggestion_metadata = None, {"type": None, "score": None, "agent": None}
                if record.suggestions:
                    for suggestion in record.suggestions:
                        if question.name == suggestion.question_name:
                            if question.type == QuestionTypes.span:
                                suggestion_value = [
                                    {
                                        "start": span.start,
                                        "end": span.end,
                                        "label": span.label,
                                        "score": span.score,
                                        "text": record.fields[question.field][span.start : span.end],
                                    }
                                    for span in suggestion.value
                                ]
                            else:
                                suggestion_value = suggestion.dict(include={"value"})["value"]

                            suggestion_metadata = {
                                "type": suggestion.type,
                                "score": suggestion.score,
                                "agent": suggestion.agent,
                            }
                            break
                hf_dataset[f"{question.name}-suggestion"].append(suggestion_value)
                hf_dataset[f"{question.name}-suggestion-metadata"].append(suggestion_metadata)

            hf_dataset["metadata"].append(json.dumps(record.metadata) if record.metadata else {})
            hf_dataset["external_id"].append(record.external_id or None)

            if vectors_settings:
                vectors = {}
                for vector_settings in vectors_settings:
                    vectors.update({vector_settings.name: record.vectors.get(vector_settings.name, None)})
                hf_dataset["vectors"].append(vectors)

        return Dataset.from_dict(hf_dataset, features=Features(hf_features))

    @requires_dependencies(["huggingface_hub", "datasets"])
    def push_to_huggingface(
        self: "FeedbackDataset",
        repo_id: str,
        generate_card: Optional[bool] = True,
        *args,
        **kwargs,
    ) -> None:
        """Pushes the `FeedbackDataset` to the Hugging Face Hub. If the dataset has been previously pushed to the
        Hugging Face Hub, it will be updated instead. Note that some params as `private` have no effect at all
        when a dataset is previously uploaded to the Hugging Face Hub.

        Args:
            dataset: the `FeedbackDataset` to push to the Hugging Face Hub.
            repo_id: the ID of the Hugging Face Hub repo to push the `FeedbackDataset` to.
            generate_card: whether to generate a dataset card for the `FeedbackDataset` in the Hugging Face Hub. Defaults
                to `True`.
            *args: the args to pass to `datasets.Dataset.push_to_hub`.
            **kwargs: the kwargs to pass to `datasets.Dataset.push_to_hub`.
        """
        import huggingface_hub
        from huggingface_hub import HfApi

        # https://github.com/argilla-io/argilla/issues/3468
        from argilla.client.feedback.config import DatasetConfig

        if parse_version(huggingface_hub.__version__) < parse_version("0.14.0"):
            _LOGGER.warning(
                "Recommended `huggingface_hub` version is 0.14.0 or higher, and you have"
                f" {huggingface_hub.__version__}, so in case you have any issue when pushing the dataset to the"
                " Hugging Face Hub upgrade it as `pip install huggingface_hub --upgrade`."
            )

        if len(self) < 1:
            raise ValueError(
                "Cannot push an empty `rg.FeedbackDataset` to the Hugging Face Hub, please make sure to add at"
                " least one record, via the method `add_records`."
            )

        hfds = self.format_as("datasets")
        hfds.push_to_hub(repo_id, *args, **kwargs)

        with tempfile.NamedTemporaryFile(mode="w", delete=False) as f:
            f.write(
                DatasetConfig(
                    fields=self.fields,
                    questions=self.questions,
                    guidelines=self.guidelines,
                    metadata_properties=self.metadata_properties or None,
                    allow_extra_metadata=self.allow_extra_metadata,
                    vectors_settings=self.vectors_settings or None,
                ).to_yaml()
            )
            f.flush()

            HfApi().upload_file(
                path_or_fileobj=f.name,
                path_in_repo="argilla.yaml",
                repo_id=repo_id,
                repo_type="dataset",
                token=kwargs.get("token"),
            )

        if generate_card:
            from huggingface_hub import DatasetCardData

            from argilla.client.feedback.integrations.huggingface.card import (
                ArgillaDatasetCard,
                size_categories_parser,
            )

            sample_argilla_record = self.records[0]
            sample_argilla_record = (
                sample_argilla_record.to_local()
                if isinstance(sample_argilla_record, RemoteFeedbackRecord)
                else sample_argilla_record
            )
            sample_huggingface_record = hfds[0]

            card = ArgillaDatasetCard.from_template(
                card_data=DatasetCardData(
                    size_categories=size_categories_parser(len(self.records)),
                    tags=["rlfh", "argilla", "human-feedback"],
                ),
                repo_id=repo_id,
                argilla_fields=self.fields,
                argilla_questions=self.questions,
                argilla_guidelines=self.guidelines or None,
                argilla_vectors_settings=self.vectors_settings or None,
                argilla_metadata_properties=self.metadata_properties,
                argilla_record=json.loads(sample_argilla_record.json()),
                huggingface_record=sample_huggingface_record,
            )
            card.push_to_hub(repo_id, repo_type="dataset", token=kwargs.get("token"))

    @classmethod
    @requires_dependencies(["huggingface_hub", "datasets"])
    def from_huggingface(
        cls: Type["FeedbackDataset"], repo_id: str, show_progress: bool = True, *args: Any, **kwargs: Any
    ) -> "FeedbackDataset":
        """Loads a `FeedbackDataset` from the Hugging Face Hub.

        Args:
            repo_id: the ID of the Hugging Face Hub repo to load the `FeedbackDataset` from.
            *args: the args to pass to `datasets.Dataset.load_from_hub`.
            **kwargs: the kwargs to pass to `datasets.Dataset.load_from_hub`.

        Returns:
            A `FeedbackDataset` loaded from the Hugging Face Hub.
        """
        import huggingface_hub
        from datasets import DatasetDict, load_dataset
        from huggingface_hub import hf_hub_download
        from huggingface_hub.utils import EntryNotFoundError

        # https://github.com/argilla-io/argilla/issues/3468
        from argilla.client.feedback.config import (
            DatasetConfig,
            DeprecatedDatasetConfig,
        )

        if parse_version(huggingface_hub.__version__) < parse_version("0.14.0"):
            _LOGGER.warning(
                "Recommended `huggingface_hub` version is 0.14.0 or higher, and you have"
                f" {huggingface_hub.__version__}, so in case you have any issue when pushing the dataset to the"
                " Hugging Face Hub upgrade it as `pip install huggingface_hub --upgrade`."
            )

        if "token" in kwargs:
            auth = kwargs.pop("token")
        elif "use_auth_token" in kwargs:
            auth = kwargs.pop("use_auth_token")
        else:
            auth = None

        hub_auth = (
            {"use_auth_token": auth}
            if parse_version(huggingface_hub.__version__) < parse_version("0.11.0")
            else {"token": auth}
        )

        try:
            config_path = hf_hub_download(
                repo_id=repo_id,
                filename="argilla.yaml",
                repo_type="dataset",
                **hub_auth,
            )
            with open(config_path, "r") as f:
                config = DatasetConfig.from_yaml(f.read())
                dataset = cls(
                    fields=config.fields,
                    questions=config.questions,
                    guidelines=config.guidelines,
                    metadata_properties=config.metadata_properties,
                    allow_extra_metadata=config.allow_extra_metadata,
                    vectors_settings=config.vectors_settings,
                )
        except EntryNotFoundError:
            # TODO(alvarobartt): here for backwards compatibility, last used in 1.12.0
            warnings.warn(
                "No `argilla.yaml` file found in the Hugging Face Hub repository, which"
                " means that the `DatasetConfig` was dumped using Argilla 1.12.0 or"
                " lower, and the `argilla.yaml` file was not generated. Please consider"
                " re-dumping the `DatasetConfig` using Argilla 1.13.0 or higher, or"
                " manually create the `argilla.yaml` file in the Hugging Face Hub.",
                UserWarning,
            )
            config_path = hf_hub_download(
                repo_id=repo_id,
                filename="argilla.cfg",
                repo_type="dataset",
                **hub_auth,
            )
            with open(config_path, "r") as f:
                config = DeprecatedDatasetConfig.from_json(f.read())
                dataset = cls(fields=config.fields, questions=config.questions, guidelines=config.guidelines)
        except Exception as e:
            raise FileNotFoundError(
                "Neither `argilla.yaml` nor `argilla.cfg` files were found in the"
                " Hugging Face Hub repository. Please make sure to dump the `DatasetConfig`"
                " using `FeedbackDataset.push_to_huggingface` to automatically upload"
                " the `DatasetConfig` as `argilla.yaml` to the Hugging Face Hub."
            ) from e

        hfds = load_dataset(repo_id, token=auth, *args, **kwargs)  # use_auth_token is deprecated
        if isinstance(hfds, DatasetDict) and "split" not in kwargs:
            if len(hfds.keys()) > 1:
                raise ValueError(
                    "Only one dataset can be loaded at a time, use `split` to select a split, available splits"
                    f" are: {', '.join(hfds.keys())}."
                )
            hfds = hfds[list(hfds.keys())[0]]

        records = []
        for index in trange(0, len(hfds), desc="Parsing records", disable=not show_progress):
            responses = {}
            suggestions = []
            user_without_id = False
            for question in dataset.questions:
                if hfds[index][question.name] is not None and len(hfds[index][question.name]) > 0:
                    if (
                        len(
                            [None for response in hfds[index][question.name] if response["user_id"] is None]
                            if isinstance(hfds[index][question.name], list)
                            else [None for user_id in hfds[index][question.name]["user_id"] if user_id is None]
                        )
                        > 1
                    ):
                        warnings.warn(
                            "Found more than one user without ID in the dataset, so just the"
                            " responses for the first user without ID will be used, the rest"
                            " will be discarded."
                        )

                    # Here for backwards compatibility
                    original_responses = []
                    if isinstance(hfds[index][question.name], list):
                        original_responses = hfds[index][question.name]
                    else:
                        for user_id, value, status in zip(
                            hfds[index][question.name]["user_id"],
                            hfds[index][question.name]["value"],
                            hfds[index][question.name]["status"],
                        ):
                            original_responses.append({"user_id": user_id, "value": value, "status": status})

                    user_without_id_response = False
                    for response in original_responses:
                        if user_without_id_response:
                            continue
                        user_id = response["user_id"]
                        status = response["status"]
                        if user_id is None:
                            if not user_without_id:
                                user_without_id = True
                                responses["user_without_id"] = {
                                    "user_id": user_id,
                                    "status": status,
                                    "values": {},
                                }
                                user_without_id_response = True
                        if user_id is not None and user_id not in responses:
                            responses[user_id] = {
                                "user_id": user_id,
                                "status": status,
                                "values": {},
                            }
                        value = response["value"]
                        if value is not None:
                            if question.type == QuestionTypes.ranking:
                                value = [{"rank": r, "value": v} for r, v in zip(value["rank"], value["value"])]
                            elif question.type == QuestionTypes.span:
                                value = [
                                    {"start": s, "end": e, "label": l}
                                    for s, e, l in zip(value["start"], value["end"], value["label"])
                                ]
                            responses[user_id or "user_without_id"]["values"].update({question.name: {"value": value}})

                # First if-condition is here for backwards compatibility
                if (
                    f"{question.name}-suggestion" in hfds[index]
                    and hfds[index][f"{question.name}-suggestion"] is not None
                ):
                    value = hfds[index][f"{question.name}-suggestion"]
                    if question.type == QuestionTypes.ranking:
                        value = [{"rank": r, "value": v} for r, v in zip(value["rank"], value["value"])]
                    elif question.type == QuestionTypes.span:
                        value = [
                            {"start": s, "end": e, "label": l}
                            for s, e, l in zip(value["start"], value["end"], value["label"])
                        ]

                    suggestion = {"question_name": question.name, "value": value}
                    if hfds[index][f"{question.name}-suggestion-metadata"] is not None:
                        suggestion.update(hfds[index][f"{question.name}-suggestion-metadata"])
                    suggestions.append(suggestion)

            metadata = None
            if "metadata" in hfds[index] and hfds[index]["metadata"] is not None:
                metadata = json.loads(hfds[index]["metadata"])

            vectors = {}
            if "vectors" in hfds[index] and hfds[index]["vectors"]:
                for vector_settings in dataset.vectors_settings:
                    if hfds[index]["vectors"].get(vector_settings.name, None) is not None:
                        vectors.update({vector_settings.name: hfds[index]["vectors"][vector_settings.name]})

            records.append(
                FeedbackRecord(
                    fields={field.name: hfds[index][field.name] for field in dataset.fields},
                    metadata=metadata or {},
                    responses=list(responses.values()) or [],
                    suggestions=[suggestion for suggestion in suggestions if suggestion["value"] is not None] or [],
                    vectors=vectors or {},
                    external_id=hfds[index]["external_id"],
                )
            )
        del hfds

        dataset.add_records(records)

        return dataset<|MERGE_RESOLUTION|>--- conflicted
+++ resolved
@@ -77,12 +77,8 @@
                 suggestion_value = copy(value)
             elif question.type == QuestionTypes.ranking:
                 value = Sequence({"rank": Value(dtype="uint8"), "value": Value(dtype="string")}, id="question")
-<<<<<<< HEAD
+                suggestion_value = copy(value)
             elif question.type in [QuestionTypes.multi_label_selection, QuestionTypes.dynamic_multi_label_selection]:
-=======
-                suggestion_value = copy(value)
-            elif question.type in QuestionTypes.multi_label_selection:
->>>>>>> fa133126
                 value = Sequence(Value(dtype="string"), id="question")
                 suggestion_value = copy(value)
             elif question.type in QuestionTypes.span:
