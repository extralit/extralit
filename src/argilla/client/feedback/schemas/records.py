#  Copyright 2021-present, the Recognai S.L. team.
#
#  Licensed under the Apache License, Version 2.0 (the "License");
#  you may not use this file except in compliance with the License.
#  You may obtain a copy of the License at
#
#      http://www.apache.org/licenses/LICENSE-2.0
#
#  Unless required by applicable law or agreed to in writing, software
#  distributed under the License is distributed on an "AS IS" BASIS,
#  WITHOUT WARRANTIES OR CONDITIONS OF ANY KIND, either express or implied.
#  See the License for the specific language governing permissions and
#  limitations under the License.

import warnings
from typing import TYPE_CHECKING, Any, Dict, List, Optional, Tuple, Union
from uuid import UUID

from argilla.client.feedback.schemas.enums import RecordSortField, SortOrder

# Support backward compatibility for import of RankingValueSchema from records module
from argilla.client.feedback.schemas.response_values import RankingValueSchema  # noqa
from argilla.client.feedback.schemas.responses import ResponseSchema, ValueSchema  # noqa
from argilla.client.feedback.schemas.suggestions import SuggestionSchema
from argilla.pydantic_v1 import BaseModel, Extra, Field, PrivateAttr, validator

if TYPE_CHECKING:
    from argilla.client.feedback.unification import UnifiedValueSchema


<<<<<<< HEAD
class RankingValueSchema(BaseModel):
    """Schema for the `RankingQuestion` response value for a `RankingQuestion`. Note that
    we may have more than one record in the same rank.

    Args:
        value: The value of the record.
        rank: The rank of the record.
    """

    value: StrictStr
    rank: Optional[conint(ge=1)] = None


class ValueSchema(BaseModel):
    """Schema for any `FeedbackRecord` response value.

    Args:
        value: The value of the record.
    """

    value: Union[StrictStr, StrictInt, List[str], List[RankingValueSchema]]


class ResponseSchema(BaseModel):
    """Schema for the `FeedbackRecord` response.

    Args:
        user_id: ID of the user that provided the response. Defaults to None, and is
            automatically fulfilled internally once the question is pushed to Argilla.
        values: Values of the response, should match the questions in the record.
        status: Status of the response. Defaults to `submitted`.

    Examples:
        >>> from argilla.client.feedback.schemas.records import ResponseSchema
        >>> ResponseSchema(
        ...     values={
        ...         "question_1": {"value": "answer_1"},
        ...         "question_2": {"value": "answer_2"},
        ...     }
        ... )
    """

    user_id: Optional[UUID] = None
    values: Union[Dict[str, ValueSchema], None]
    status: ResponseStatus = ResponseStatus.submitted

    class Config:
        extra = Extra.forbid
        validate_assignment = True

    @validator("user_id", always=True)
    def user_id_must_have_value(cls, v):
        if not v:
            warnings.warn(
                "`user_id` not provided, so it will be set to `None`. Which is not an"
                " issue, unless you're planning to log the response in Argilla, as"
                " it will be automatically set to the active `user_id`.",
            )
        return v

    def to_server_payload(self) -> Dict[str, Any]:
        """Method that will be used to create the payload that will be sent to Argilla
        to create a `ResponseSchema` for a `FeedbackRecord`."""
        return {
            # UUID is not json serializable!!!
            "user_id": self.user_id,
            "values": {question_name: value.dict() for question_name, value in self.values.items()}
            if self.values is not None
            else None,
            "status": self.status.value if hasattr(self.status, "value") else self.status,
        }


class SuggestionSchema(BaseModel):
    """Schema for the suggestions for the questions related to the record.

    Args:
        question_name: name of the question in the `FeedbackDataset`.
        type: type of the question. Defaults to None. Possible values are `model`, `human`, or `selection`.
        score: score of the suggestion. Defaults to None.
        value: value of the suggestion, which should match the type of the question.
        agent: agent that generated the suggestion. Defaults to None.

    Examples:
        >>> from argilla.client.feedback.schemas.records import SuggestionSchema
        >>> SuggestionSchema(
        ...     question_name="question-1",
        ...     type="model",
        ...     score=0.9,
        ...     value="This is the first suggestion",
        ...     agent="agent-1",
        ... )
    """

    question_name: str
    type: Optional[Literal["model", "human", "selection"]] = None
    score: Optional[float] = None
    value: Any
    agent: Optional[str] = None

    class Config:
        extra = Extra.forbid
        validate_assignment = True

    def to_server_payload(self, question_name_to_id: Dict[str, UUID]) -> Dict[str, Any]:
        """Method that will be used to create the payload that will be sent to Argilla
        to create a `SuggestionSchema` for a `FeedbackRecord`."""
        payload = {}
        payload["question_id"] = str(question_name_to_id[self.question_name])
        payload["value"] = self.value
        if self.type:
            payload["type"] = self.type
        if self.score:
            payload["score"] = self.score
        if self.agent:
            payload["agent"] = self.agent
        return payload

    def __repr__(self):
        value_repr = str(self.value)[:10] + '...' if len(str(self.value)) > 10 else str(self.value)
        return f"SuggestionSchema(question_name={self.question_name}, type={self.type}, agent={self.agent}, score={self.score}, value={value_repr})"
    

=======
>>>>>>> fa133126
class FeedbackRecord(BaseModel):
    """Schema for the records of a `FeedbackDataset`.

    Args:
        fields: Fields that match the `FeedbackDataset` defined fields. So this attribute
            contains the actual information shown in the UI for each record, being the
            record itself.
        metadata: Metadata to be included to enrich the information for a given record.
            Note that the metadata is not shown in the UI so you'll just be able to see
            that programmatically after pulling the records. Defaults to None.
        responses: Responses given by either the current user, or one or a collection of
            users that must exist in Argilla. Each response corresponds to one of the
            `FeedbackDataset` questions, so the values should match the question type.
            Defaults to None.
        suggestions: A list of `SuggestionSchema` that contains the suggestions
            for the current record. Every suggestion is linked to only one
            question. Defaults to an empty list.
        external_id: The external ID of the record, which means that the user can
            specify this ID to identify the record no matter what the Argilla ID is.
            Defaults to None.

    Examples:
        >>> from argilla.feedback import FeedbackRecord, ResponseSchema, SuggestionSchema, ValueSchema
        >>> FeedbackRecord(
        ...     fields={"text": "This is the first record", "label": "positive"},
        ...     metadata={"first": True, "nested": {"more": "stuff"}},
        ...     responses=[ # optional
        ...         ResponseSchema(
        ...             user_id="user-1",
        ...             values={
        ...                 "question-1": ValueSchema(value="This is the first answer"),
        ...                 "question-2": ValueSchema(value=5),
        ...             },
        ...             status="submitted",
        ...         ),
        ...     ],
        ...     suggestions=[ # optional
        ...         SuggestionSchema(
        ...            question_name="question-1",
        ...            type="model",
        ...            score=0.9,
        ...            value="This is the first suggestion",
        ...            agent="agent-1",
        ...         ),
        ...     ],
        ...     external_id="entry-1",
        ... )

    """

    fields: Dict[str, Union[str, None]]
    metadata: Dict[str, Any] = Field(default_factory=dict)
    vectors: Dict[str, List[float]] = Field(default_factory=dict)
    responses: List[ResponseSchema] = Field(default_factory=list)
    suggestions: Union[Tuple[SuggestionSchema], List[SuggestionSchema]] = Field(default_factory=tuple)
    external_id: Optional[str] = None

    _unified_responses: Optional[Dict[str, List["UnifiedValueSchema"]]] = PrivateAttr(default_factory=dict)

    class Config:
        extra = Extra.forbid
        validate_assignment = True

    def __repr_args__(self):
        repr_args = super().__repr_args__()

        for i, (name, value) in enumerate(repr_args):
            if name == "fields" and value is not None:
                repr_args[i] = (name, list(value.keys()))
            elif name in ["responses"] and value is not None:
                repr_args[i] = (name, {v.user_id: list(v.values.keys()) for v in value})
            elif name in ["suggestions"] and value is not None:
                repr_args[i] = (name, [v.question_name for v in value])

        return repr_args
    
    @validator("suggestions", always=True)
    def normalize_suggestions(cls, values: Any) -> Tuple:
        if not isinstance(values, tuple):
            return tuple([v for v in values])
        return values

    @property
    def unified_responses(self) -> Optional[Dict[str, List["UnifiedValueSchema"]]]:
        """Property that returns the unified responses for the record."""
        return self._unified_responses

    def update(
        self, suggestions: Union[SuggestionSchema, List[SuggestionSchema], Dict[str, Any], List[Dict[str, Any]]]
    ) -> None:
        if isinstance(suggestions, (dict, SuggestionSchema)):
            suggestions = [suggestions]
        parsed_suggestions = []
        for suggestion in suggestions:
            if not isinstance(suggestion, SuggestionSchema):
                suggestion = SuggestionSchema(**suggestion)
            parsed_suggestions.append(suggestion)

        suggestions_dict = {suggestion.question_name: suggestion for suggestion in self.suggestions}
        for suggestion in parsed_suggestions:
            if suggestion.question_name in suggestions_dict:
                warnings.warn(
                    f"A suggestion for question `{suggestion.question_name}` has already"
                    " been provided, so the provided suggestion will overwrite it.",
                    category=UserWarning,
                )
            suggestions_dict[suggestion.question_name] = suggestion

        self.__dict__["suggestions"] = tuple(suggestions_dict.values())

    def to_server_payload(self, question_name_to_id: Optional[Dict[str, UUID]] = None) -> Dict[str, Any]:
        """Method that will be used to create the payload that will be sent to Argilla
        to create a `FeedbackRecord` in the `FeedbackDataset`.
        """
        payload = {}
        payload["fields"] = {key: value for key, value in self.fields.items() if value is not None}
        if self.responses:
            payload["responses"] = [response.to_server_payload() for response in self.responses]
        if question_name_to_id:
            payload["suggestions"] = [
                suggestion.to_server_payload(question_name_to_id) for suggestion in self.suggestions
            ]

        if self.vectors:
            payload["vectors"] = self.vectors
        if self.metadata:
            payload["metadata"] = self.metadata
        if self.external_id:
            payload["external_id"] = self.external_id
        return payload


class SortBy(BaseModel):
    field: Union[str, RecordSortField]
    order: Union[str, SortOrder] = SortOrder.asc

    @validator("field", pre=True)
    def check_field_name(cls, field: Union[str, RecordSortField]) -> Union[str, RecordSortField]:
        try:
            return RecordSortField(field)
        except ValueError:
            if field.startswith("metadata."):
                return field
            else:
                raise ValueError(
                    f"{field} is not a valid field name. Supported fields are: {RecordSortField} or metadata.*"
                )

    @validator("order")
    def check_order(cls, order):
        return SortOrder(order)

    @property
    def is_metadata_field(self) -> bool:
        """Returns whether the field is a metadata field."""
        return self.field.startswith("metadata.")

    @property
    def metadata_name(self) -> Optional[str]:
        """Returns the name of the metadata field."""
        if self.field.startswith("metadata."):
            return self.field.split("metadata.")[1]<|MERGE_RESOLUTION|>--- conflicted
+++ resolved
@@ -28,132 +28,6 @@
     from argilla.client.feedback.unification import UnifiedValueSchema
 
 
-<<<<<<< HEAD
-class RankingValueSchema(BaseModel):
-    """Schema for the `RankingQuestion` response value for a `RankingQuestion`. Note that
-    we may have more than one record in the same rank.
-
-    Args:
-        value: The value of the record.
-        rank: The rank of the record.
-    """
-
-    value: StrictStr
-    rank: Optional[conint(ge=1)] = None
-
-
-class ValueSchema(BaseModel):
-    """Schema for any `FeedbackRecord` response value.
-
-    Args:
-        value: The value of the record.
-    """
-
-    value: Union[StrictStr, StrictInt, List[str], List[RankingValueSchema]]
-
-
-class ResponseSchema(BaseModel):
-    """Schema for the `FeedbackRecord` response.
-
-    Args:
-        user_id: ID of the user that provided the response. Defaults to None, and is
-            automatically fulfilled internally once the question is pushed to Argilla.
-        values: Values of the response, should match the questions in the record.
-        status: Status of the response. Defaults to `submitted`.
-
-    Examples:
-        >>> from argilla.client.feedback.schemas.records import ResponseSchema
-        >>> ResponseSchema(
-        ...     values={
-        ...         "question_1": {"value": "answer_1"},
-        ...         "question_2": {"value": "answer_2"},
-        ...     }
-        ... )
-    """
-
-    user_id: Optional[UUID] = None
-    values: Union[Dict[str, ValueSchema], None]
-    status: ResponseStatus = ResponseStatus.submitted
-
-    class Config:
-        extra = Extra.forbid
-        validate_assignment = True
-
-    @validator("user_id", always=True)
-    def user_id_must_have_value(cls, v):
-        if not v:
-            warnings.warn(
-                "`user_id` not provided, so it will be set to `None`. Which is not an"
-                " issue, unless you're planning to log the response in Argilla, as"
-                " it will be automatically set to the active `user_id`.",
-            )
-        return v
-
-    def to_server_payload(self) -> Dict[str, Any]:
-        """Method that will be used to create the payload that will be sent to Argilla
-        to create a `ResponseSchema` for a `FeedbackRecord`."""
-        return {
-            # UUID is not json serializable!!!
-            "user_id": self.user_id,
-            "values": {question_name: value.dict() for question_name, value in self.values.items()}
-            if self.values is not None
-            else None,
-            "status": self.status.value if hasattr(self.status, "value") else self.status,
-        }
-
-
-class SuggestionSchema(BaseModel):
-    """Schema for the suggestions for the questions related to the record.
-
-    Args:
-        question_name: name of the question in the `FeedbackDataset`.
-        type: type of the question. Defaults to None. Possible values are `model`, `human`, or `selection`.
-        score: score of the suggestion. Defaults to None.
-        value: value of the suggestion, which should match the type of the question.
-        agent: agent that generated the suggestion. Defaults to None.
-
-    Examples:
-        >>> from argilla.client.feedback.schemas.records import SuggestionSchema
-        >>> SuggestionSchema(
-        ...     question_name="question-1",
-        ...     type="model",
-        ...     score=0.9,
-        ...     value="This is the first suggestion",
-        ...     agent="agent-1",
-        ... )
-    """
-
-    question_name: str
-    type: Optional[Literal["model", "human", "selection"]] = None
-    score: Optional[float] = None
-    value: Any
-    agent: Optional[str] = None
-
-    class Config:
-        extra = Extra.forbid
-        validate_assignment = True
-
-    def to_server_payload(self, question_name_to_id: Dict[str, UUID]) -> Dict[str, Any]:
-        """Method that will be used to create the payload that will be sent to Argilla
-        to create a `SuggestionSchema` for a `FeedbackRecord`."""
-        payload = {}
-        payload["question_id"] = str(question_name_to_id[self.question_name])
-        payload["value"] = self.value
-        if self.type:
-            payload["type"] = self.type
-        if self.score:
-            payload["score"] = self.score
-        if self.agent:
-            payload["agent"] = self.agent
-        return payload
-
-    def __repr__(self):
-        value_repr = str(self.value)[:10] + '...' if len(str(self.value)) > 10 else str(self.value)
-        return f"SuggestionSchema(question_name={self.question_name}, type={self.type}, agent={self.agent}, score={self.score}, value={value_repr})"
-    
-
-=======
->>>>>>> fa133126
 class FeedbackRecord(BaseModel):
     """Schema for the records of a `FeedbackDataset`.
 
