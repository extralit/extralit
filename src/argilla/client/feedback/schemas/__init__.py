--- conflicted
+++ resolved
@@ -37,22 +37,11 @@
     SpanQuestion,
     TextQuestion,
 )
-<<<<<<< HEAD
 from argilla.client.feedback.schemas.documents import Document
-from argilla.client.feedback.schemas.records import (
-    FeedbackRecord,
-    RankingValueSchema,
-    ResponseSchema,
-    SortBy,
-    SuggestionSchema,
-    ValueSchema,
-)
-=======
 from argilla.client.feedback.schemas.records import FeedbackRecord, SortBy
 from argilla.client.feedback.schemas.response_values import RankingValueSchema, ResponseValue, SpanValueSchema
 from argilla.client.feedback.schemas.responses import ResponseSchema, ResponseStatus, ValueSchema
 from argilla.client.feedback.schemas.suggestions import SuggestionSchema
->>>>>>> fa133126
 from argilla.client.feedback.schemas.vector_settings import VectorSettings
 
 __all__ = [
