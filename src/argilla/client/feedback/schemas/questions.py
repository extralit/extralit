#  Copyright 2021-present, the Recognai S.L. team.
#
#  Licensed under the Apache License, Version 2.0 (the "License");
#  you may not use this file except in compliance with the License.
#  You may obtain a copy of the License at
#
#      http://www.apache.org/licenses/LICENSE-2.0
#
#  Unless required by applicable law or agreed to in writing, software
#  distributed under the License is distributed on an "AS IS" BASIS,
#  WITHOUT WARRANTIES OR CONDITIONS OF ANY KIND, either express or implied.
#  See the License for the specific language governing permissions and
#  limitations under the License.

import warnings
from abc import ABC, abstractmethod
from typing import Any, Dict, List, Literal, Optional, Union

from argilla.client.feedback.schemas.enums import QuestionTypes
from argilla.client.feedback.schemas.response_values import parse_value_response_for_question
from argilla.client.feedback.schemas.responses import ResponseValue, ValueSchema
from argilla.client.feedback.schemas.suggestions import SuggestionSchema
from argilla.client.feedback.schemas.utils import LabelMappingMixin
from argilla.client.feedback.schemas.validators import title_must_have_value
from argilla.pydantic_v1 import BaseModel, Extra, Field, conint, conlist, root_validator, validator


class QuestionSchema(BaseModel, ABC):
    """Base schema for the `FeedbackDataset` questions. Which means that all the questions
    in the dataset will have at least these fields.

    Args:
        name: The name of the question. This is the only required field.
        title: The title of the question. If not provided, it will be capitalized from
            the `name` field. And its what will be shown in the UI.
        description: The description of the question. Defaults to None, and is not shown
            in the UI, otherwise, it will be shown in the tooltip close to each question.
        required: Whether the question is required or not. Defaults to True. Note that at
            least one question must be required.
        type: The type of the question. Defaults to None, and ideally it should be defined
            in the class inheriting from this one to be able to use a discriminated union
            based on the `type` field.

    Disclaimer:
        You should not use this class directly, but instead use the classes that inherit
        from this one, as they will have the `type` field already defined, and ensured
        to be supported by Argilla.
    """

    name: str = Field(..., regex=r"^(?=.*[a-z0-9])[a-z0-9_-]+$")
    title: Optional[str] = None
    description: Optional[str] = None
    required: bool = True
    type: Optional[QuestionTypes] = Field(..., allow_mutation=False)

    _title_must_have_value = validator("title", always=True, allow_reuse=True)(title_must_have_value)

    class Config:
        validate_assignment = True
        extra = Extra.forbid
        exclude = {"type"}

    @property
    @abstractmethod
    def server_settings(self) -> Dict[str, Any]:
        """Abstract property that should be implemented by the classes that inherit from
        this one, and that will be used to create the `FeedbackDataset` in Argilla.
        """
        ...

    def to_server_payload(self) -> Dict[str, Any]:
        """Method that will be used to create the payload that will be sent to Argilla
        to create a field in the `FeedbackDataset`.
        """
        return {
            "name": self.name,
            "title": self.title,
            "description": self.description,
            "required": self.required,
            "settings": self.server_settings,
        }

    def suggestion(self, value: ResponseValue, **kwargs) -> SuggestionSchema:
        """Method that will be used to create a `SuggestionSchema` from the question and a suggested value."""
        value = parse_value_response_for_question(self, value)
        return SuggestionSchema(question_name=self.name, value=value, **kwargs)

    def response(self, value: ResponseValue) -> Dict[str, ValueSchema]:
        """Method that will be used to create a response from the question and a value."""
        value = parse_value_response_for_question(self, value)
        return {self.name: ValueSchema(value=value)}


class TextQuestion(QuestionSchema):
    """Schema for the `FeedbackDataset` text questions, which are the ones that will
    require a text response from the user.

    Args:
        type: The type of the question. Defaults to 'text' and cannot/shouldn't be
            modified.
        use_markdown: Whether the question should be rendered using markdown or not.
            Defaults to False.
        use_table: Whether the question should be rendered using a table editor or not.
            Defaults to False.

    Examples:
        >>> from argilla.client.feedback.schemas.questions import TextQuestion
        >>> TextQuestion(name="text_question", title="Text Question")
    """

    type: Literal[QuestionTypes.text] = Field(QuestionTypes.text.value, allow_mutation=False, const=True)
    use_markdown: bool = False
    use_table: bool = False

    @property
    def server_settings(self) -> Dict[str, Any]:
        return {
            "type": self.type,
            "use_markdown": self.use_markdown,
            "use_table": self.use_table,
        }


class RatingQuestion(QuestionSchema, LabelMappingMixin):
    """Schema for the `FeedbackDataset` rating questions, which are the ones that will
    require a rating response from the user.

    Args:
        type: The type of the question. Defaults to 'rating' and cannot/shouldn't be
            modified.
        values: The list of integer values of the rating question. There is not need
            for the values to be sequential, but they must be unique, contain at least two
            unique integers in the range [1, 10].

    Examples:
        >>> from argilla.client.feedback.schemas.questions import RatingQuestion
        >>> RatingQuestion(name="rating_question", title="Rating Question", values=[1, 2, 3, 4, 5])
    """

<<<<<<< HEAD
    type: Literal[QuestionTypes.rating] = Field(QuestionTypes.rating.value, allow_mutation=False)
    values: List[int] = Field(..., unique_items=True, min_items=2)
=======
    type: Literal[QuestionTypes.rating] = Field(QuestionTypes.rating.value, allow_mutation=False, const=True)
    values: List[int] = Field(..., unique_items=True, ge=1, le=10, min_items=2)
>>>>>>> fa133126

    @property
    def server_settings(self) -> Dict[str, Any]:
        return {
            "type": self.type,
            "options": [{"value": value} for value in self.values],
        }


UndefinedType = Literal["undefined"]
UNDEFINED = "undefined"


class _LabelQuestion(QuestionSchema, LabelMappingMixin):
    """Protected schema for the `FeedbackDataset` label questions, which are the ones that
    will require a label response from the user. This class should not be used directly,
    but instead use the classes that inherit from this one, which in this case are:
    `LabelSelectionQuestion` and `MultiLabelSelectionQuestion`.

    Args:
        type: The type of the question. Defaults to None and cannot/shouldn't be modified.
        labels: The list of labels of the label question. The labels must be unique, and
            the list must contain at least two unique labels. Additionally, `labels` can
            also be a dictionary of labels, where the keys are the labels, and the values
            are the labels that will be shown in the UI.
        visible_labels: The number of visible labels in the UI. Defaults to undefined,
            which means that it will be automatically set, otherwise it must be either None
            which means all the labels will be shown, or 3 or greater.
    """

    labels: Union[conlist(str, unique_items=True, min_items=0), Dict[str, str]]
    visible_labels: Union[UndefinedType, conint(ge=3), None] = UNDEFINED

    @validator("labels", pre=True, always=True)
    def labels_dict_must_be_valid(cls, v: Union[List[str], Dict[str, str]]) -> Union[List[str], Dict[str, str]]:
        if isinstance(v, dict):
            assert len(v.keys()) > 1, "ensure this dict has at least 2 items"
            assert len(set(v.values())) == len(v.values()), "ensure this dict has unique values"
        return v

    @root_validator(skip_on_failure=True)
    def visible_labels_must_be_valid(cls, values: Dict[str, Any]) -> Dict[str, Any]:
        if values.get("visible_labels") == UNDEFINED:
            if len(values.get("labels")) > 20:
                warnings.warn(
                    "Since `visible_labels` has not been provided and the total number"
                    " of labels is greater than 20, `visible_labels` will be set to `20`.",
                    UserWarning,
                    stacklevel=1,
                )
                visible_labels = 20
            else:
                visible_labels = None
        else:
            visible_labels = values.get("visible_labels")
            total_labels = len(values.get("labels"))
            if visible_labels and visible_labels > total_labels:
                if total_labels >= 3:
                    warnings.warn(
                        f"`visible_labels={visible_labels}` is greater than the total number"
                        f" of labels ({total_labels}), so it will be set to `{total_labels}`.",
                        UserWarning,
                        stacklevel=1,
                    )
                    visible_labels = total_labels
                else:
                    warnings.warn(
                        f"`labels={values.get('labels')}` has less than 3 labels, so `visible_labels`"
                        " will be set to `None`, which means that all the labels will be visible.",
                        UserWarning,
                        stacklevel=1,
                    )
                    visible_labels = None
        values["visible_labels"] = visible_labels
        return values

    @property
    def server_settings(self) -> Dict[str, Any]:
        settings = {}
        settings["type"] = self.type
        if isinstance(self.labels, dict):
            settings["options"] = [{"value": key, "text": value} for key, value in self.labels.items()]
        elif isinstance(self.labels, list):
            settings["options"] = [{"value": label, "text": label} for label in self.labels]
        settings["visible_options"] = self.visible_labels
        return settings


class LabelQuestion(_LabelQuestion):
    """Schema for the `FeedbackDataset` label questions, which are the ones that will
    require a label response from the user. This class should be used when the user can
    only select one label.

    Args:
        type: The type of the question, which is either 'label_selection' or 'dynamic_label_selection'. When using
            'dynamic_label_selection', the labels will be fetched from the Record's Suggestions when the question is shown in the UI.
        labels: The list of labels of the label question. The labels must be unique, and
            the list must contain at least two unique labels. Additionally, `labels` can
            also be a dictionary of labels, where the keys are the labels, and the values
            are the labels that will be shown in the UI.
        visible_labels: The number of visible labels in the UI. Defaults to 20, and must
            be 3 or greater.

    Examples:
        >>> from argilla.client.feedback.schemas.questions import LabelQuestion
        >>> LabelQuestion(name="label_question", title="Label Question", labels=["label_1", "label_2"])
    """

<<<<<<< HEAD
    type: Literal[QuestionTypes.label_selection, QuestionTypes.dynamic_label_selection] = Field(
        QuestionTypes.label_selection.value, allow_mutation=False)
=======
    type: Literal[QuestionTypes.label_selection] = Field(
        QuestionTypes.label_selection.value, allow_mutation=False, const=True
    )
>>>>>>> fa133126


class MultiLabelQuestion(_LabelQuestion):
    """Schema for the `FeedbackDataset` label questions, which are the ones that will
    require a label response from the user. This class should be used when the user can
    select multiple labels.

    Args:
        type: The type of the question, which is either 'multi_label_selection' or 'dynamic_multi_label_selection'. When using
            'dynamic_multi_label_selection', the labels will be fetched from the Record's Suggestions when the question is shown in the UI.
        labels: The list of labels of the label question. The labels must be unique, and
            the list must contain at least two unique labels. Additionally, `labels` can
            also be a dictionary of labels, where the keys are the labels, and the values
            are the labels that will be shown in the UI.
        visible_labels: The number of visible labels in the UI. Defaults to 20, and must
            be 3 or greater.

    Examples:
        >>> from argilla.client.feedback.schemas.questions import MultiLabelQuestion
        >>> MultiLabelQuestion(name="multi_label_question", title="Multi Label Question", labels=["label_1", "label_2"])
    """

<<<<<<< HEAD
    type: Literal[QuestionTypes.multi_label_selection, QuestionTypes.dynamic_multi_label_selection] = Field(
        QuestionTypes.multi_label_selection.value, allow_mutation=False
=======
    type: Literal[QuestionTypes.multi_label_selection] = Field(
        QuestionTypes.multi_label_selection.value, allow_mutation=False, const=True
>>>>>>> fa133126
    )


class RankingQuestion(QuestionSchema, LabelMappingMixin):
    """Schema for the `FeedbackDataset` ranking questions, which are the ones that will
    require a ranking response from the user. More specifically, the user will be asked
    to rank the labels, all the labels need to be assigned (if either the question is
    required or if at least one label has been ranked), and there can be ties/draws.

    Args:
        type: The type of the question. Defaults to 'ranking' and cannot/shouldn't be
            modified.
        values: The list of labels of the ranking question. The labels must be unique, and
            the list must contain at least two unique labels. Additionally, `labels` can
            also be a dictionary of labels, where the keys are the labels, and the values
            are the labels that will be shown in the UI.

    Examples:
        >>> from argilla.client.feedback.schemas.questions import RankingQuestion
        >>> RankingQuestion(name="ranking_question", title="Ranking Question", values=["label_1", "label_2"])
    """

    type: Literal[QuestionTypes.ranking] = Field(QuestionTypes.ranking.value, allow_mutation=False, const=True)
    values: Union[conlist(str, unique_items=True, min_items=2), Dict[str, str]]

    @validator("values", always=True)
    def values_dict_must_be_valid(cls, v: Union[List[str], Dict[str, str]]) -> Union[List[str], Dict[str, str]]:
        if isinstance(v, dict):
            assert len(v.keys()) > 1, "ensure this dict has at least 2 items"
            assert len(set(v.values())) == len(v.values()), "ensure this dict has unique values"
        return v

    @property
    def server_settings(self) -> Dict[str, Any]:
        settings = {}
        settings["type"] = self.type
        if isinstance(self.values, dict):
            settings["options"] = [{"value": key, "text": value} for key, value in self.values.items()]
        elif isinstance(self.values, list):
            settings["options"] = [{"value": label, "text": label} for label in self.values]
        return settings


class SpanLabelOption(BaseModel):
    """Schema for the `FeedbackDataset` span label options, which are the ones that will be
    used in the `SpanQuestion` to define the labels that the user can select.

    Args:
        value: The value of the span label. This is the value that will be shown in the UI.
        text: The text of the span label. This is the text that will be shown in the UI.

    Examples:
        >>> from argilla.client.feedback.schemas.questions import SpanLabelOption
        >>> SpanLabelOption(value="span_label_1", text="Span Label 1")
    """

    value: str
    text: Optional[str]
    description: Optional[str]

    def __eq__(self, other):
        return other and self.value == other.value

    @validator("text", pre=True, always=True)
    def default_text_value(cls, v: str, values: Dict[str, Any]) -> str:
        if v is None:
            return values["value"]
        return v


class SpanQuestion(QuestionSchema):
    """Schema for the `FeedbackDataset` span questions, which are the ones that will
    require a span response from the user. More specifically, the user will be asked
    to select a span of text from the input.

    Examples:
        >>> from argilla.client.feedback.schemas.questions import SpanQuestion
        >>> SpanQuestion(name="span_question", field="prompt", title="Span Question", labels=["person", "org"])
    """

    _DEFAULT_MAX_VISIBLE_LABELS = 20
    _MIN_VISIBLE_LABELS = 3

    type: Literal[QuestionTypes.span] = Field(QuestionTypes.span.value, allow_mutation=False, const=True)

    field: str = Field(..., description="The field in the input that the user will be asked to annotate.")
    labels: Union[Dict[str, str], conlist(Union[str, SpanLabelOption], min_items=1, unique_items=True)]
    visible_labels: Union[conint(ge=3), None] = _DEFAULT_MAX_VISIBLE_LABELS

    @validator("labels", pre=True)
    def parse_labels_dict(cls, labels) -> List[SpanLabelOption]:
        if isinstance(labels, dict):
            return [SpanLabelOption(value=label, text=text) for label, text in labels.items()]
        return labels

    @validator("labels", always=True)
    def normalize_labels(cls, v: List[Union[str, SpanLabelOption]]) -> List[SpanLabelOption]:
        return [SpanLabelOption(value=label, text=label) if isinstance(label, str) else label for label in v]

    @validator("labels")
    def labels_must_be_valid(cls, labels: List[SpanLabelOption]) -> List[SpanLabelOption]:
        # This validator is needed since the conlist constraint does not work.
        assert len(labels) > 0, "At least one label must be provided"
        return labels

    @root_validator(skip_on_failure=True)
    def check_visible_labels_value(cls, values) -> Optional[int]:
        visible_labels_key = "visible_labels"

        v = values[visible_labels_key]
        if v is None:
            return values

        msg = None
        number_of_labels = len(values.get("labels", []))

        if cls._MIN_VISIBLE_LABELS > number_of_labels < v:
            msg = f"Since `labels` has less than {cls._MIN_VISIBLE_LABELS} labels, `visible_labels` will be set to `None`."
            v = None
        elif v > number_of_labels:
            msg = (
                f"`visible_labels={v}` is greater than the total number of labels ({number_of_labels}), "
                f"so it will be set to `{number_of_labels}`."
            )
            v = number_of_labels

        if msg:
            warnings.warn(msg, UserWarning, stacklevel=1)

        values[visible_labels_key] = v
        return values

    @property
    def server_settings(self) -> Dict[str, Any]:
        return {
            "type": self.type,
            "field": self.field,
            "visible_options": self.visible_labels,
            "options": [label.dict() for label in self.labels],
        }


AllowedQuestionTypes = Union[
    TextQuestion,
    RatingQuestion,
    LabelQuestion,
    MultiLabelQuestion,
    RankingQuestion,
    SpanQuestion,
]<|MERGE_RESOLUTION|>--- conflicted
+++ resolved
@@ -137,13 +137,8 @@
         >>> RatingQuestion(name="rating_question", title="Rating Question", values=[1, 2, 3, 4, 5])
     """
 
-<<<<<<< HEAD
-    type: Literal[QuestionTypes.rating] = Field(QuestionTypes.rating.value, allow_mutation=False)
+    type: Literal[QuestionTypes.rating] = Field(QuestionTypes.rating.value, allow_mutation=False, const=True)
     values: List[int] = Field(..., unique_items=True, min_items=2)
-=======
-    type: Literal[QuestionTypes.rating] = Field(QuestionTypes.rating.value, allow_mutation=False, const=True)
-    values: List[int] = Field(..., unique_items=True, ge=1, le=10, min_items=2)
->>>>>>> fa133126
 
     @property
     def server_settings(self) -> Dict[str, Any]:
@@ -252,14 +247,10 @@
         >>> LabelQuestion(name="label_question", title="Label Question", labels=["label_1", "label_2"])
     """
 
-<<<<<<< HEAD
     type: Literal[QuestionTypes.label_selection, QuestionTypes.dynamic_label_selection] = Field(
-        QuestionTypes.label_selection.value, allow_mutation=False)
-=======
-    type: Literal[QuestionTypes.label_selection] = Field(
+        
         QuestionTypes.label_selection.value, allow_mutation=False, const=True
     )
->>>>>>> fa133126
 
 
 class MultiLabelQuestion(_LabelQuestion):
@@ -282,13 +273,8 @@
         >>> MultiLabelQuestion(name="multi_label_question", title="Multi Label Question", labels=["label_1", "label_2"])
     """
 
-<<<<<<< HEAD
     type: Literal[QuestionTypes.multi_label_selection, QuestionTypes.dynamic_multi_label_selection] = Field(
-        QuestionTypes.multi_label_selection.value, allow_mutation=False
-=======
-    type: Literal[QuestionTypes.multi_label_selection] = Field(
         QuestionTypes.multi_label_selection.value, allow_mutation=False, const=True
->>>>>>> fa133126
     )
 
 
