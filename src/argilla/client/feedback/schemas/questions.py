--- conflicted
+++ resolved
@@ -353,11 +353,7 @@
     _DEFAULT_MAX_VISIBLE_LABELS = 20
     _MIN_VISIBLE_LABELS = 3
 
-<<<<<<< HEAD
-    type: Literal[QuestionTypes.span] = Field(QuestionTypes.span, allow_mutation=False, const=True)
-=======
     type: Literal[QuestionTypes.span] = Field(QuestionTypes.span.value, allow_mutation=False, const=True)
->>>>>>> 25f2fd5c
 
     field: str = Field(..., description="The field in the input that the user will be asked to annotate.")
     labels: Union[Dict[str, str], conlist(Union[str, SpanLabelOption], min_items=1, unique_items=True)]
