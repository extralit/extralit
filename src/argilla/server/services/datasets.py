--- conflicted
+++ resolved
@@ -188,7 +188,6 @@
         if not target_workspace:
             raise EntityNotFoundError(name=target_workspace_name, type=Workspace)
 
-<<<<<<< HEAD
         if self.__dao__.find_by_name_and_workspace(name=copy_name, workspace=target_workspace_name):
             raise EntityAlreadyExistsError(name=copy_name, workspace=target_workspace_name, type=Dataset)
 
@@ -201,15 +200,7 @@
         dataset_copy = dataset.copy()
         dataset_copy.name = copy_name
         dataset_copy.workspace = target_workspace_name
-=======
-        self._validate_copy_dataset(name=copy_name, workspace=dataset_workspace)
-
-        copy_dataset = dataset.copy()
-
-        copy_dataset.name = copy_name
-        copy_dataset.workspace = dataset_workspace
-        copy_dataset.created_by = user.username
->>>>>>> 576e4ccc
+        dataset_copy.created_by = user.username
 
         date_now = datetime.utcnow()
 
@@ -225,16 +216,7 @@
 
         self.__dao__.copy(source=dataset, target=dataset_copy)
 
-<<<<<<< HEAD
         return dataset_copy
-=======
-        return copy_dataset
-
-    def _validate_copy_dataset(self, name: str, workspace: str):
-        found = self.__dao__.find_by_name(name=name, workspace=workspace)
-        if found:
-            raise EntityAlreadyExistsError(name=found.name, type=found.__class__, workspace=workspace)
->>>>>>> 576e4ccc
 
     async def get_settings(
         self,
