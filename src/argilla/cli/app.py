--- conflicted
+++ resolved
@@ -60,15 +60,8 @@
 app.add_typer(whoami_app, name="whoami")
 app.add_typer(workspaces_app, name="workspaces")
 
-<<<<<<< HEAD
-if is_package_with_extras_installed("argilla", ["server"]) or True:
-    from argilla.cli.callback import deprecated_database_cmd_callback
-    from argilla.cli.server import app as server_app
-    from argilla.cli.server.database import app as deprecated_app
-=======
 if is_package_with_extras_installed("argilla", ["server"]):
     from argilla_server.cli import app as server_app
->>>>>>> fa133126
 
     app.add_typer(server_app, name="server")
 
