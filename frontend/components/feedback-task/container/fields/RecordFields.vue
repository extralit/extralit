--- conflicted
+++ resolved
@@ -1,55 +1,40 @@
 <template>
-<<<<<<< HEAD
-  <div class="record">
-    <div class="record__content">
-      <slot></slot>
-      <div v-for="group in fieldsWithTabs">
-        <TextFieldComponent
-          v-if="group.length == 1"
-          :title="group[0].title"
-          :fieldText="group[0].content"
-          :useMarkdown="group[0].settings.use_markdown"
-          :useTable="group[0].settings.use_table"
-          :stringToHighlight="searchValue"
-        />
-        
-        <BaseCardWithTabs 
-          v-else-if="group.length > 1" 
-          :tabs="group.map(field => ({ id: field.name, name: field.title, class: '--field', component: 'TextFieldComponent' }))"
-        >
-          <template v-slot="{ currentComponent, currentTabId }">
-            <component
-              :is="currentComponent"
-              :key="currentTabId"
-              :title="group.find(field => field.name === currentTabId)?.title"
-              :fieldText="group.find(field => field.name === currentTabId)?.content"
-              :useMarkdown="group.find(field => field.name === currentTabId)?.settings.use_markdown"
-              :useTable="group.find(field => field.name === currentTabId)?.settings.use_table"
-              :stringToHighlight="searchValue"
-            />
-          </template>
-        </BaseCardWithTabs>
-        
-      </div>
-=======
   <div class="fields">
-    <div v-for="{ id, name, title, content, settings } in fields" :key="id">
+    <div v-for="group in fieldsWithTabs" :key="group[0].id">
       <SpanAnnotationTextFieldComponent
-        v-if="hasSpanQuestion(name)"
-        :id="`${id}-${record.id}-span-field`"
-        :name="name"
-        :title="title"
-        :fieldText="content"
-        :spanQuestion="getSpanQuestion(name)"
+        v-if="group.length == 1 && hasSpanQuestion(group[0].name)"
+        :id="`${group[0].id}-${record.id}-span-field`"
+        :name="group[0].name"
+        :title="group[0].title"
+        :fieldText="group[0].content"
+        :spanQuestion="getSpanQuestion(group[0].name)"
       />
       <TextFieldComponent
-        v-else
-        :title="title"
-        :fieldText="content"
-        :useMarkdown="settings.use_markdown"
+        v-else-if="group.length == 1"
+        :title="group[0].title"
+        :fieldText="group[0].content"
+        :useMarkdown="group[0].settings.use_markdown"
+        :useTable="group[0].settings.use_table"
         :stringToHighlight="searchValue"
       />
->>>>>>> fa133126
+      
+      <BaseCardWithTabs 
+        v-else-if="group.length > 1" 
+        :tabs="group.map(field => ({ id: field.name, name: field.title, class: '--field', component: 'TextFieldComponent' }))"
+      >
+        <template v-slot="{ currentComponent, currentTabId }">
+          <component
+            :is="currentComponent"
+            :key="currentTabId"
+            :title="group.find(field => field.name === currentTabId)?.title"
+            :fieldText="group.find(field => field.name === currentTabId)?.content"
+            :useMarkdown="group.find(field => field.name === currentTabId)?.settings.use_markdown"
+            :useTable="group.find(field => field.name === currentTabId)?.settings.use_table"
+            :stringToHighlight="searchValue"
+          />
+        </template>
+      </BaseCardWithTabs>
+      
     </div>
   </div>
 </template>
@@ -104,6 +89,7 @@
   height: 100%;
   min-height: 0;
 }
+
 .card-with-tabs {
   :deep(.card-with-tabs__tab.--field) {
     .button {
