--- conflicted
+++ resolved
@@ -19,14 +19,9 @@
         </div>
         <div class="fields__header--right">
           <SimilarityScorePercentage
-<<<<<<< HEAD
-            v-show="recordCriteria.isFilteringBySimilarity"
-            v-if="record.score.value"
-=======
             v-if="
               recordCriteria.isFilteringBySimilarity && record.score.percentage
             "
->>>>>>> 53d98c43
             class="similarity__progress"
             :value="record.score.value"
             :data-title="$t('similarityScore')"
