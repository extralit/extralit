<template>
  <div
    class="container"
    ref="container"
    :class="classes"
    @focus="onFocus"
    :tabindex="isEditionModeActive ? '-1' : '0'"
    @keydown.shift.enter.exact.prevent="onEditMode"
  >
    <RenderTableBaseComponent
      v-if="question.settings.use_table && isValueJSON"
      class="textarea"
      :tableData="question.answer.value"
      :editable="true"
      v-model="question.answer.hasValidValues"
    />
    <RenderMarkdownBaseComponent
      v-else-if="question.settings.use_markdown && !isEditionModeActive"
      class="textarea--markdown"
      :markdown="question.answer.value"
      @click.native="onFocus"
    />
    <ContentEditableFeedbackTask
      v-else
      class="textarea"
      :value="question.answer.value"
      :originalValue="question.answer.originalValue"
      :placeholder="question.settings.placeholder"
      :isFocused="isEditionModeActive"
      @change-text="onChangeTextArea"
      @on-change-focus="onChangeFocus"
      @on-exit-edition-mode="onExitEditionMode"
    />
  </div>
</template>

<script>
export default {
  name: "TextAreaComponent",
  props: {
    question: {
      type: Object,
      required: true,
    },
    isFocused: {
      type: Boolean,
      default: () => false,
    },
  },
  data: () => {
    return {
      isEditionModeActive: false,
      isExitedFromEditionModeWithKeyboard: false,
    };
  },
  watch: {
    isFocused: {
      immediate: true,
      handler(newValue) {
        if (this.question.isRequired && !this.question.isAnswered) {
          this.onChangeFocus(newValue);

          return;
        }

        if (newValue) {
          this.$nextTick(() => {
            this.onExitEditionMode();
          });
        }
      },
    },
  },
  methods: {
    onEditMode() {
      if (this.isExitedFromEditionModeWithKeyboard) {
        this.isEditionModeActive = true;
      }
    },
    onExitEditionMode() {
      this.$refs.container.focus({
        preventScroll: true,
      });
      this.isEditionModeActive = false;
      this.isExitedFromEditionModeWithKeyboard = true;
    },
    onChangeTextArea(newText) {
      const isAnyText = newText?.length;

      this.question.answer.value = isAnyText ? newText : "";

      if (this.question.isRequired) {
        this.$emit("on-error", !isAnyText);
      }
    },
    onChangeFocus(isFocus) {
      this.isEditionModeActive = isFocus;

      if (isFocus) {
        this.$emit("on-focus");
      }
    },
    onFocus(event) {
      if (event.defaultPrevented) return;

      this.isEditionModeActive = true;
      this.isExitedFromEditionModeWithKeyboard = false;
    },
  },
  computed: {
    classes() {
      if (this.question.settings.use_table && this.isValueJSON) {
        // This first clause prevents the table from having --table or --editing class
        return "--table";
      } else if (this.isEditionModeActive) {
        return "--editing";
<<<<<<< HEAD
      } else if (this.isFocused && this.isExitedFromEditionModeWithKeyboard) {
        return "--focus";
=======
>>>>>>> b1cb46cc
      }

      return null;
    },
    isValueJSON() {
      const value = this.question.answer.value;
      if (!value?.length || !value.startsWith('{')) { return false; }

      try {
        JSON.parse(value);
        return true;
      } catch (e) {
        return false;
      }
    },
  },
};
</script>

<style lang="scss" scoped>
.container {
  display: flex;
  padding: $base-space;
  border: 1px solid $black-20;
  border-radius: $border-radius-s;
  min-height: 10em;
  background: palette(white);
  outline: none;
  &.--editing {
    border-color: $primary-color;
    outline: 1px solid $primary-color;
  }
  &:focus {
    outline: 1px solid $black-20;
  }
  &:focus:not(:focus-visible) {
    outline: none;
  }
  &.--table {
    padding: 0px;
    border: 0px;
    min-height: none;
  }
  .content--exploration-mode & {
    border: none;
    padding: 0;
  }
}

.textarea {
  display: flex;
  flex: 0 0 100%;
  &--markdown {
    display: inline;
    flex: 1;
    padding: 0px;
  }
}
</style><|MERGE_RESOLUTION|>--- conflicted
+++ resolved
@@ -114,11 +114,6 @@
         return "--table";
       } else if (this.isEditionModeActive) {
         return "--editing";
-<<<<<<< HEAD
-      } else if (this.isFocused && this.isExitedFromEditionModeWithKeyboard) {
-        return "--focus";
-=======
->>>>>>> b1cb46cc
       }
 
       return null;
@@ -149,18 +144,9 @@
   outline: none;
   &.--editing {
     border-color: $primary-color;
-    outline: 1px solid $primary-color;
-  }
-  &:focus {
-    outline: 1px solid $black-20;
   }
   &:focus:not(:focus-visible) {
     outline: none;
-  }
-  &.--table {
-    padding: 0px;
-    border: 0px;
-    min-height: none;
   }
   .content--exploration-mode & {
     border: none;
