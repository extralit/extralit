<template>
  <div class="wrapper">
    <QuestionHeaderComponent :question="question" />
    <TextAreaContents
      v-if="!question.suggestion"
      :question="question"
      :is-focused="isFocused"
    />
    <BaseCardWithTabs v-else :tabs="tabs" tabSize="small">
      <template v-slot="{ currentComponent }">
        <component
          :question="question"
          :is-focused="isFocused"
          :is="currentComponent"
          :key="currentComponent"
        />
      </template>
    </BaseCardWithTabs>
  </div>
</template>

<script>
export default {
  name: "TextAreaComponent",
  props: {
    question: {
      type: Object,
      required: true,
    },
    isFocused: {
      type: Boolean,
      default: () => false,
    },
  },
  computed: {
    isSuggested() {
      return this.question.suggestion?.isSuggested(this.question.answer.value);
    },
    suggestionAgent() {
      return this.question.suggestion?.agent;
    },
    tabs() {
      return [
        {
          id: "0",
<<<<<<< HEAD
          name: this.isSuggested ? `Use: ${this.suggestionAgent}` : "Write",
          class: this.isSuggested ? "--suggestion" : null,
=======
          name: this.isSuggested ? "Suggestion" : "Write",
          icon: this.isSuggested && "suggestion",
>>>>>>> a9228f1d
          component: "TextAreaContents",
        },
        ...(!this.isSuggested
          ? [
              {
                id: "1",
<<<<<<< HEAD
                name: `Suggestion: ${this.suggestionAgent}`,
                class: "--suggestion",
=======
                name: "Suggestion",
                icon: "suggestion",
>>>>>>> a9228f1d
                component: "TextAreaSuggestion",
              },
            ]
          : []),
      ];
    },
  },
};
</script>

<style lang="scss" scoped>
.wrapper {
  display: flex;
  flex-direction: column;
  gap: $base-space;
}
</style><|MERGE_RESOLUTION|>--- conflicted
+++ resolved
@@ -43,26 +43,16 @@
       return [
         {
           id: "0",
-<<<<<<< HEAD
           name: this.isSuggested ? `Use: ${this.suggestionAgent}` : "Write",
-          class: this.isSuggested ? "--suggestion" : null,
-=======
-          name: this.isSuggested ? "Suggestion" : "Write",
           icon: this.isSuggested && "suggestion",
->>>>>>> a9228f1d
           component: "TextAreaContents",
         },
         ...(!this.isSuggested
           ? [
               {
                 id: "1",
-<<<<<<< HEAD
                 name: `Suggestion: ${this.suggestionAgent}`,
-                class: "--suggestion",
-=======
-                name: "Suggestion",
                 icon: "suggestion",
->>>>>>> a9228f1d
                 component: "TextAreaSuggestion",
               },
             ]
