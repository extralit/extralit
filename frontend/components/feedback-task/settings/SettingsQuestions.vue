--- conflicted
+++ resolved
@@ -75,18 +75,13 @@
               v-if="question.isTextType"
               :id="`use-markdown-${question.id}`"
               v-model="question.settings.use_markdown"
-<<<<<<< HEAD
-              >Render Markdown Text</BaseSwitch
-            >
+              >{{ $t("useMarkdown") }}</BaseSwitch>
 
             <BaseSwitch
               v-if="question.isTextType"
               :id="`use-table-${question.id}`"
               v-model="question.settings.use_table"
               >Render Editable Table</BaseSwitch
-=======
-              >{{ $t("useMarkdown") }}</BaseSwitch
->>>>>>> fa133126
             >
 
             <BaseRangeSlider
