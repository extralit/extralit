--- conflicted
+++ resolved
@@ -19,19 +19,9 @@
             <input type="text" id="field.id" v-model="field.title" />
           </Validation>
 
-<<<<<<< HEAD
           <BaseSwitch v-model="field.settings.use_markdown"
-            >Render Markdown</BaseSwitch
+            >{{ $t("useMarkdown") }}</BaseSwitch
           >
-
-          <BaseSwitch v-model="field.settings.use_table"
-            >Render Table</BaseSwitch
-          >
-=======
-          <BaseSwitch v-model="field.settings.use_markdown">{{
-            $t("useMarkdown")
-          }}</BaseSwitch>
->>>>>>> fa133126
 
           <div class="settings__edition-form__footer">
             <BaseButton
