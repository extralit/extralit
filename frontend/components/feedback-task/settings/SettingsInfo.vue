--- conflicted
+++ resolved
@@ -1,11 +1,7 @@
 <template>
   <div class="settings__container">
     <div class="settings__content">
-<<<<<<< HEAD
-      <h2 class="--heading5 --medium">Dataset information</h2>
-=======
       <h2 class="--heading5 --medium">{{ $t("settings.datasetInfo") }}</h2>
->>>>>>> a9228f1d
       <div class="settings__area">
         <div class="settings__row">
           <div class="settings__item">
