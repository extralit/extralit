<!--
  - coding=utf-8
  - Copyright 2021-present, the Recognai S.L. team.
  -
  - Licensed under the Apache License, Version 2.0 (the "License");
  - you may not use this file except in compliance with the License.
  - You may obtain a copy of the License at
  -
  -     http://www.apache.org/licenses/LICENSE-2.0
  -
  - Unless required by applicable law or agreed to in writing, software
  - distributed under the License is distributed on an "AS IS" BASIS,
  - WITHOUT WARRANTIES OR CONDITIONS OF ANY KIND, either express or implied.
  - See the License for the specific language governing permissions and
  - limitations under the License.
  -->

<template>
  <div
    class="search-area"
    :class="{ active: isSearchActive, expanded: isExpanded }"
  >
    <BaseButton
      @on-click="applySearch"
      class="search-area__icon --search"
      :data-title="$t('search')"
    >
      <svgicon name="search" width="16" height="16" />
    </BaseButton>
    <input
      ref="searchRef"
      class="search-area__input"
      type="text"
      v-model.trim="searchValue"
      :placeholder="placeholder"
      :aria-description="description"
      autocomplete="off"
      @keydown.enter.stop="applySearch"
<<<<<<< HEAD
      @keydown.arrow-right.stop=""
      @keydown.arrow-left.stop=""
      @keydown.delete.stop=""
      @keydown.backspace.stop=""
=======
      @keydown.stop=""
>>>>>>> 25f2fd5c
    />
    <BaseButton
      @on-click="resetValue"
      v-if="showDelete"
      class="search-area__icon --close"
    >
      <svgicon name="close" width="12" height="12" />
    </BaseButton>
  </div>
</template>

<script>
import { isNil } from "lodash";

export default {
  name: "SearchBarComponent",
  props: {
    value: {
      type: String,
      default: "",
    },
    placeholder: {
      type: String,
      default: "",
    },
    description: {
      type: String,
      default: "Introduce a text",
    },
  },
  data() {
    return {
      searchValue: "",
      localAdditionalInfo: "",
      isExpanded: false,
    };
  },
  computed: {
    isSearchActive() {
      return !(isNil(this.value) || this.value.length === 0);
    },
    isSearchValueEmpty() {
      return isNil(this.searchValue) || this.searchValue.length === 0;
    },
    showDelete() {
      return !this.isSearchValueEmpty || this.isSearchActive;
    },
  },
  watch: {
    value: {
      immediate: true,
      handler(newValue) {
        this.searchValue = newValue;
      },
    },
  },
  methods: {
    applySearch() {
      this.$emit("input", this.searchValue);
      if (this.isSearchValueEmpty) {
        this.isExpanded = !this.isExpanded;
        this.$refs.searchRef.focus();
      } else {
        this.collapseSearch();
        this.$refs.searchRef.blur();
      }
    },
    resetValue() {
      this.searchValue = "";
      this.$emit("input", "");
      this.collapseSearch();
    },
    collapseSearch() {
      this.isExpanded = false;
    },
  },
};
</script>

<style lang="scss" scoped>
$searchBarSize: $base-space * 4;
.search-area {
  display: flex;
  align-items: center;
  gap: $base-space;
  padding: 7px;
  max-height: $searchBarSize;
  max-width: $searchBarSize;
  border-radius: $border-radius-l;
  transition: all 0.3s ease;
  border: 1px solid transparent;
  &:hover {
    background: $black-4;
    transition: all 0.3s ease;
  }
  &.active,
  &.expanded {
    background: palette(white);
    border: 1px solid $black-10;
    transition: all 0.3s ease;
    .button.--search {
      color: $black-37;
    }
  }
  &.active,
  &.expanded {
    max-width: 100%;
  }
  &.expanded:focus-within,
  &.active {
    border: 1px solid $primary-color;
  }
  &__icon.button {
    display: flex;
    flex-shrink: 0;
    padding: 0;
    color: $black-54;
  }
  &__input {
    width: 100%;
    padding: 0;
    border: none;
    outline: 0;
    background: none;
    line-height: 1.4;
    @include input-placeholder {
      color: $black-37;
    }
  }
}
.button[data-title] {
  overflow: visible;
  @include tooltip-mini("top", 16px);
}
</style><|MERGE_RESOLUTION|>--- conflicted
+++ resolved
@@ -36,14 +36,7 @@
       :aria-description="description"
       autocomplete="off"
       @keydown.enter.stop="applySearch"
-<<<<<<< HEAD
-      @keydown.arrow-right.stop=""
-      @keydown.arrow-left.stop=""
-      @keydown.delete.stop=""
-      @keydown.backspace.stop=""
-=======
       @keydown.stop=""
->>>>>>> 25f2fd5c
     />
     <BaseButton
       @on-click="resetValue"
