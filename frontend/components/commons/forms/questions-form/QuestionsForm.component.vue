--- conflicted
+++ resolved
@@ -133,14 +133,9 @@
     document.removeEventListener("keydown", this.onPressKeyboardShortCut);
   },
   methods: {
-<<<<<<< HEAD
     onPressKeyboardShortCut(event) {
       const { code, shiftKey, ctrlKey, metaKey } = event;
-=======
-    onPressKeyboardShortCut({ code, shiftKey }) {
-      if (!shiftKey) return;
-
->>>>>>> 12215c00
+
       switch (code) {
         case "KeyS": {
           if (ctrlKey || metaKey) {
@@ -155,7 +150,7 @@
           break;
         }
         case "Space": {
-          this.onClear();
+          if (shiftKey) this.onClear();
           break;
         }
         case "Backspace": {
