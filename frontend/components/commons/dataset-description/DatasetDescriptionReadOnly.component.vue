<template>
  <div class="description">
    <h2
      class="--heading5 --medium description__title"
<<<<<<< HEAD
      v-text="'Guidelines'"
=======
      v-text="$t('annotationGuidelines')"
>>>>>>> fa133126
    />
    <RenderMarkdownBaseComponent
      class="--body1 description__text"
      :class="{ '--light': isColorLight }"
      :markdown="sanitizedDescription"
    />
  </div>
</template>

<script>
export default {
  props: {
    guidelines: {
      type: String,
      required: true,
    },
    isColorLight: {
      type: Boolean,
      default: false,
    },
  },
  computed: {
    sanitizedDescription() {
      return this.guidelines ?? "";
    },
  },
};
</script>

<style lang="scss" scoped>
.description {
  &__text {
    white-space: pre-wrap;
    color: $black-87;

    &.--light {
      color: $black-37;
    }
  }
}
</style><|MERGE_RESOLUTION|>--- conflicted
+++ resolved
@@ -2,11 +2,7 @@
   <div class="description">
     <h2
       class="--heading5 --medium description__title"
-<<<<<<< HEAD
-      v-text="'Guidelines'"
-=======
       v-text="$t('annotationGuidelines')"
->>>>>>> fa133126
     />
     <RenderMarkdownBaseComponent
       class="--body1 description__text"
