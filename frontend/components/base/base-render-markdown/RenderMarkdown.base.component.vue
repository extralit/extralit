--- conflicted
+++ resolved
@@ -1,17 +1,13 @@
 <template>
-<<<<<<< HEAD
-  <div class="markdown-render" v-html="markdownToHtml" v-copy-code />
-  <!-- <div class="markdown-render" v-copy-code>
-    <component :is="dynamicComponent" />
-  </div> -->
-=======
   <div
     class="markdown-render"
     :class="classes"
     v-html="markdownToHtml"
     v-copy-code
   />
->>>>>>> fa133126
+  <!-- <div class="markdown-render" v-copy-code>
+    <component :is="dynamicComponent" />
+  </div> -->
 </template>
 <script>
 import { marked } from "marked";
