--- conflicted
+++ resolved
@@ -32,7 +32,6 @@
           @refresh="refresh()"
         />
       </template>
-<<<<<<< HEAD
       <!-- <template v-slot:sidebar-left>
         <SidebarPDFViewerComponent
         />
@@ -42,8 +41,6 @@
           <DatasetFiltersComponent :recordCriteria="recordCriteria" />
         </section>
       </template>
-=======
->>>>>>> 0215fc2d
       <template v-slot:center>
         <RecordFeedbackTaskAndQuestionnaireContent
           :recordCriteria="recordCriteria"
