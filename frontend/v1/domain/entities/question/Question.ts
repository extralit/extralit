--- conflicted
+++ resolved
@@ -80,19 +80,11 @@
   }
 
   public get isMultiLabelType(): boolean {
-<<<<<<< HEAD
-    return this.type === "multi_label_selection" || this.type === "dynamic_multi_label_selection";
-  }
-
-  public get isSingleLabelType(): boolean {
-    return this.type === "label_selection" || this.type === "dynamic_label_selection";
-=======
     return this.type.isMultiLabelType;
   }
 
   public get isSingleLabelType(): boolean {
     return this.type.isSingleLabelType;
->>>>>>> fa133126
   }
 
   public get isTextType(): boolean {
@@ -112,15 +104,11 @@
       this.title !== this.original.title ||
       this.description !== this.original.description ||
       this.settings.use_markdown !== this.original.settings.use_markdown ||
-<<<<<<< HEAD
       this.settings.use_table !== this.original.settings.use_table ||
-      this.settings.visible_options !== this.original.settings.visible_options
-=======
       this.settings.visible_options !==
         this.original.settings.visible_options ||
       JSON.stringify(this.settings.options) !==
         JSON.stringify(this.original.settings.options)
->>>>>>> fa133126
     );
   }
 
@@ -184,7 +172,7 @@
   addSuggestion(suggestion: Suggestion) {
     if (!suggestion) return;
 
-    if (["dynamic_multi_label_selection", "dynamic_label_selection"].includes(this.type)) {
+    if (["dynamic_multi_label_selection", "dynamic_label_selection"].includes(this.settings.type)) {
       this.addDynamicSelectionToLabelQuestion(suggestion)
     } else {
       this.suggestion = suggestion;
