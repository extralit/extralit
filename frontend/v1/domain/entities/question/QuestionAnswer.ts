<<<<<<< HEAD
import { Answer, RankingAnswer } from "../IAnswer";
import { Suggestion } from "./Suggestion";

export type QuestionType =
  | "text"
  | "rating"
  | "ranking"
  | "label_selection"
  | "dynamic_label_selection"
  | "multi_label_selection"
  | "dynamic_multi_label_selection";
=======
import { Answer, RankingAnswer, SpanAnswer } from "../IAnswer";
import { QuestionType } from "./QuestionType";

>>>>>>> fa133126
export abstract class QuestionAnswer {
  private _answer: Answer;
  constructor(public readonly type: QuestionType) {}
  private _hasValidValues: boolean = true;

  get isPartiallyValid(): boolean {
    return false;
  }

  get hasValidValues(): boolean {
    return this._hasValidValues;
  }

  set hasValidValues(value: boolean) {
    this._hasValidValues = value;
  }

  get answer() {
    return this._answer;
  }

  response(answer: Answer) {
    this._answer = answer;
    this.fill(this._answer);
  }

  protected abstract fill(answer: Answer);
  abstract clear();
  abstract get isValid(): boolean;
  abstract get valuesAnswered();
}
export class TextQuestionAnswer extends QuestionAnswer {
  public originalValue: string;
  constructor(public readonly type: QuestionType, public value: string) {
    super(type);
  }

  protected fill(answer: Answer) {
    this.originalValue = this.value = answer.value as string;
  }

  clear() {
    this.value = "";
  }

  get isValid(): boolean {
    return this.value !== "";
  }

  get valuesAnswered() {
    return this.value;
  }
}

type Option = {
  id: string;
  value: string;
  text: string;
  color: string;
  isSelected: boolean;
};

export class SpanQuestionAnswer extends QuestionAnswer {
  public readonly options: Option[] = [];
  private values: SpanAnswer[] = [];

  constructor(
    public readonly type: QuestionType,
    private questionName: string,
    options: Omit<Option, "isSelected" | "id">[]
  ) {
    super(type);

    this.options = options.map((e) => ({
      ...e,
      id: `${questionName}-${e.value}`,
      isSelected: false,
    }));

    this.clear();
  }

  protected fill(answer: Answer) {
    this.values = answer.value as SpanAnswer[];
  }

  clear() {
    this.values = [];
  }

  get isValid(): boolean {
    return true;
  }

  get valuesAnswered(): SpanAnswer[] {
    return this.values;
  }
}

type SingleLabelValue = {
  id: string;
  text: string;
  value: string;
  description: string;
  isSelected: boolean;
};
export class SingleLabelQuestionAnswer extends QuestionAnswer {
  public readonly values: SingleLabelValue[];

  constructor(
    public readonly type: QuestionType,
    questionName: string,
    value: SingleLabelValue[]
  ) {
    super(type);
    this.values = value.map((label) => ({
      ...label,
      id: `${questionName}_${label.value}`,
      isSelected: false,
    }));
  }

  protected fill(answer: Answer) {
    this.values.forEach((value) => {
      value.isSelected = value.value === answer.value;
    });
  }

  clear() {
    this.values
      .filter((label) => label.isSelected)
      .forEach((label) => {
        label.isSelected = false;
      });
  }

  get isValid(): boolean {
    return this.values.some((label) => label.isSelected);
  }

  get valuesAnswered(): string {
    return this.values.filter((label) => label.isSelected)[0]?.value;
  }
}
type MultiLabelValue = {
  id: string;
  text: string;
  value: string;
  description: string;
  isSelected: boolean;
};
export class MultiLabelQuestionAnswer extends QuestionAnswer {
  public readonly values: MultiLabelValue[];

  constructor(
    public readonly type: QuestionType,
    questionName: string,
    value: MultiLabelValue[],
  ) {
    super(type);
    this.values = value.map((label) => ({
      ...label,
      id: `${questionName}_${label.value}`,
      isSelected: false,
    }));
  }

  protected fill(answer: Answer) {
    const answerValues = answer.value as string[];
    this.values.forEach((label) => {
      label.isSelected = answerValues.includes(label.value);
    });
  }

  clear() {
    this.values
      .filter((label) => label.isSelected)
      .forEach((label) => {
        label.isSelected = false;
      });
  }

  get isValid(): boolean {
    return this.values.some((label) => label.isSelected);
  }

  get valuesAnswered(): string[] {
    return this.values
      .filter((label) => label.isSelected)
      .map((label) => label.value);
  }
}
type RatingValue = {
  id: string;
  value: number;
  isSelected: boolean;
};
export class RatingLabelQuestionAnswer extends QuestionAnswer {
  public readonly values: RatingValue[];

  constructor(
    public readonly type: QuestionType,
    questionName: string,
    value: RatingValue[]
  ) {
    super(type);
    this.values = value.map((rating) => ({
      id: `${questionName}_${rating.value}`,
      value: rating.value,
      isSelected: false,
    }));
  }

  protected fill(answer: Answer) {
    this.values.forEach((rating) => {
      rating.isSelected = rating.value === answer.value;
    });
  }

  clear() {
    this.values
      .filter((label) => label.isSelected)
      .forEach((rating) => {
        rating.isSelected = false;
      });
  }

  get isValid(): boolean {
    return this.values.some((value) => value.isSelected);
  }

  get valuesAnswered(): number {
    return this.values.filter((rating) => rating.isSelected)[0]?.value;
  }
}
type RankingValue = {
  id: string;
  text: string;
  value: string;
  description: string;
  rank?: number;
};
export class RankingQuestionAnswer extends QuestionAnswer {
  public values: RankingValue[];

  constructor(
    public readonly type: QuestionType,
    questionName: string,
    value: RankingValue[]
  ) {
    super(type);
    this.values = value.map((ranking) => ({
      ...ranking,
      id: `${questionName}_${ranking.value}`,
      rank: null,
    }));
  }

  protected fill(answer: Answer) {
    const suggestedAnswers = answer.value as RankingAnswer[];
    this.values.forEach((ranking) => {
      ranking.rank = suggestedAnswers.find(
        (s) => s.value === ranking.value
      )?.rank;
    });
  }

  clear() {
    this.values.forEach((ranking) => {
      ranking.rank = null;
    });
  }

  get isValid(): boolean {
    return this.values.every((value) => value.rank);
  }

  get isPartiallyValid(): boolean {
    return this.values.some((value) => value.rank);
  }

  get hasValidValues(): boolean {
    return (
      !this.values.some((option) => option.rank) ||
      this.values.every((option) => option.rank)
    );
  }

  get valuesAnswered(): RankingValue[] {
    return this.values;
  }
}<|MERGE_RESOLUTION|>--- conflicted
+++ resolved
@@ -1,35 +1,16 @@
-<<<<<<< HEAD
-import { Answer, RankingAnswer } from "../IAnswer";
-import { Suggestion } from "./Suggestion";
-
-export type QuestionType =
-  | "text"
-  | "rating"
-  | "ranking"
-  | "label_selection"
-  | "dynamic_label_selection"
-  | "multi_label_selection"
-  | "dynamic_multi_label_selection";
-=======
 import { Answer, RankingAnswer, SpanAnswer } from "../IAnswer";
 import { QuestionType } from "./QuestionType";
 
->>>>>>> fa133126
 export abstract class QuestionAnswer {
   private _answer: Answer;
   constructor(public readonly type: QuestionType) {}
-  private _hasValidValues: boolean = true;
 
   get isPartiallyValid(): boolean {
     return false;
   }
 
   get hasValidValues(): boolean {
-    return this._hasValidValues;
-  }
-
-  set hasValidValues(value: boolean) {
-    this._hasValidValues = value;
+    return true;
   }
 
   get answer() {
