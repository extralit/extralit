--- conflicted
+++ resolved
@@ -191,12 +191,7 @@
   ) {
     this.isChangingAutomatically = true;
 
-<<<<<<< HEAD
-    this.page = Number(page ?? 1);
     this.status = status ?? "valid";
-=======
-    this.status = status ?? "pending";
->>>>>>> fa133126
     this.searchText = searchText ?? "";
 
     this.page.complete(page);
@@ -212,36 +207,11 @@
       this.previous = new CommittedRecordCriteria(this.committed);
     }
 
-<<<<<<< HEAD
-    similaritySearchCommitted.withValue(
-      this.similaritySearch.recordId,
-      this.similaritySearch.vectorName,
-      this.similaritySearch.limit,
-      this.similaritySearch.order
-    );
-    metadataCommitted.withValue(this.metadata.value);
-    sortByCommitted.witValue(this.sortBy.value);
-    responseCommitted.withValue(this.response.value);
-    suggestionCommitted.withValue(this.suggestion.value);
-  
-    this.committed = {
-      page: this.page,
-      status: this.status,
-      searchText: this.searchText,
-
-      metadata: metadataCommitted,
-      sortBy: sortByCommitted,
-      response: responseCommitted,
-      suggestion: suggestionCommitted,
-      similaritySearch: similaritySearchCommitted,
-    };
-=======
     this.committed = new CommittedRecordCriteria(this);
 
     if (!this.areDifferent(this.committed, this.previous)) {
       this.previous = null;
     }
->>>>>>> fa133126
 
     this.isChangingAutomatically = false;
   }
