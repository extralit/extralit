import { isEqual, cloneDeep } from "lodash";
import { Field } from "../field/Field";
import { Question } from "../question/Question";
import { Suggestion } from "../question/Suggestion";
import { Score } from "../similarity/Score";
import { RecordAnswer } from "./RecordAnswer";
import { Document } from "../document/Document";

const DEFAULT_STATUS = "pending";

export class Record {
  // eslint-disable-next-line no-use-before-define
  private original: Record;
  public updatedAt?: string;
  public readonly score: Score;
  constructor(
    public readonly id: string,
    public readonly datasetId: string,
    public readonly questions: Question[],
    public readonly fields: Field[],
    public answer: RecordAnswer,
    private readonly suggestions: Suggestion[],
<<<<<<< HEAD
    public readonly page: number,
    public readonly document?: Document
=======
    score: number,
    public readonly page: number
>>>>>>> 0215fc2d
  ) {
    this.completeQuestion();
    this.updatedAt = answer?.updatedAt;
    this.score = new Score(score);
  }

  get status() {
    return this.answer?.status ?? DEFAULT_STATUS;
  }

  get isPending() {
    return this.status === DEFAULT_STATUS;
  }

  get isSubmitted() {
    return this.status === "submitted";
  }

  get isDiscarded() {
    return this.status === "discarded";
  }

  get isDraft() {
    return this.status === "draft";
  }

  get isModified() {
    const { original, ...rest } = this;

    return !!original && !isEqual(original, rest);
  }

  discard(answer: RecordAnswer) {
    this.answer = answer;
    this.updatedAt = answer.updatedAt;

    this.initialize();
  }

  submit(answer: RecordAnswer) {
    this.answer = answer;
    this.updatedAt = answer.updatedAt;

    this.initialize();
  }

  clear() {
    this.questions.forEach((question) => question.clearAnswer());

    this.answer = null;

    this.initialize();
  }

  initialize() {
    this.completeQuestion();

    // eslint-disable-next-line @typescript-eslint/no-unused-vars
    const { original, ...rest } = this;

    this.original = cloneDeep(rest);
  }

  get hasAnyQuestionAnswered() {
    return this.questions.some(
      (question) => question.answer.isValid || question.answer.isPartiallyValid
    );
  }

  questionAreCompletedCorrectly() {
    const requiredQuestionsAreCompletedCorrectly = this.questions
      .filter((input) => input.isRequired)
      .every((input) => {
        return input.isAnswered;
      });

    const optionalQuestionsCompletedAreCorrectlyEntered = this.questions
      .filter((input) => !input.isRequired)
      .every((input) => {
        return input.hasValidValues;
      });

    return (
      requiredQuestionsAreCompletedCorrectly &&
      optionalQuestionsCompletedAreCorrectlyEntered
    );
  }

  private completeQuestion() {
    return this.questions.map((question) => {
      const answerForQuestion = this.answer?.value[question.name];

      if (this.isPending || this.isDraft) {
        question.complete(answerForQuestion);

        const suggestion = this.suggestions?.find(
          (s) => s.questionId === question.id
        );

        question.suggests(suggestion);
      } else {
        question.forceComplete(answerForQuestion);
      }

      return question;
    });
  }
}<|MERGE_RESOLUTION|>--- conflicted
+++ resolved
@@ -20,13 +20,9 @@
     public readonly fields: Field[],
     public answer: RecordAnswer,
     private readonly suggestions: Suggestion[],
-<<<<<<< HEAD
     public readonly page: number,
     public readonly document?: Document
-=======
     score: number,
-    public readonly page: number
->>>>>>> 0215fc2d
   ) {
     this.completeQuestion();
     this.updatedAt = answer?.updatedAt;
