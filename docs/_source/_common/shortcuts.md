--- conflicted
+++ resolved
@@ -3,11 +3,7 @@
 | Action                                 | Keys                              |
 | -------------------------------------- | --------------------------------- |
 | Activate form                          | `⇥ Tab`                           |
-<<<<<<< HEAD
 | Move between questions                 | `Ctrl` `↓` or `Ctrl` `↑`  |
-=======
-| Move between questions                 | `↓ Down arrow` or `↑ Up arrow`    |
->>>>>>> fa133126
 | Select and unselect label              | `1`, `2`, `3`                     |
 | Move between labels or ranking options | `⇥ Tab` or `⇧ Shift` `⇥ Tab`      |
 | Select rating and rank                 | `1`, `2`, `3`                     |
