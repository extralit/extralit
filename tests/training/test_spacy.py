--- conflicted
+++ resolved
@@ -13,7 +13,6 @@
 #  limitations under the License.
 
 import argilla as rg
-<<<<<<< HEAD
 import pytest
 from argilla.training import ArgillaTrainer
 
@@ -110,93 +109,4 @@
         if framework == "spacy-transformers":
             pytest.skip("Not all `transformers` can be loaded in `spacy`, as in this case `bert-tiny` used in tests")
         trainer = ArgillaTrainer(name=dataset_text_classification, framework=framework, model=model)
-        trainer._trainer.predict("This is a text")
-=======
-from argilla.client.models import TextClassificationRecord, TokenClassificationRecord
-from argilla.training import ArgillaTrainer
-
-from .helpers import cleanup_spacy_config, train_with_cleanup
-
-FRAMEWORK = "spacy"
-MODEL = "en_core_web_sm"
-
-
-def test_update_config(dataset_text_classification):
-    trainer = ArgillaTrainer(name=dataset_text_classification, model=MODEL, framework=FRAMEWORK)
-    trainer.update_config(max_steps=15000)
-    assert trainer._trainer.config["training"]["max_steps"] == 15000
-    trainer.update_config(num_epochs=1000)
-    assert trainer._trainer.config["training"]["num_epochs"] == 1000
-
-
-def test_train_textcat(dataset_text_classification):
-    trainer = ArgillaTrainer(name=dataset_text_classification, model=MODEL, framework=FRAMEWORK)
-    trainer.update_config(max_steps=1)
-    output_dir = "tmp_spacy_train_textcat"
-    train_with_cleanup(trainer, output_dir)
-    record = trainer.predict("This is a text", as_argilla_records=True)
-    assert isinstance(record, TextClassificationRecord)
-    assert record.multi_label is False
-    not_record = trainer.predict("This is a text", as_argilla_records=False)
-    assert isinstance(not_record.cats, dict)
-    train_with_cleanup(trainer, output_dir, train=False)
-    cleanup_spacy_config(trainer)
-
-
-def test_train_textcat_multi_label(dataset_text_classification_multi_label):
-    trainer = ArgillaTrainer(
-        name=dataset_text_classification_multi_label, model=MODEL, train_size=0.5, framework=FRAMEWORK
-    )
-    output_dir = "tmp_spacy_train_multi_label"
-    trainer.update_config(max_steps=1)
-    train_with_cleanup(trainer, output_dir)
-    record = trainer.predict("This is a text", as_argilla_records=True)
-    assert isinstance(record, TextClassificationRecord)
-    assert record.multi_label is True
-    not_record = trainer.predict("This is a text", as_argilla_records=False)
-    assert isinstance(not_record.cats, dict)
-    train_with_cleanup(trainer, output_dir, train=False)
-    cleanup_spacy_config(trainer)
-
-
-def test_train_tokencat(dataset_token_classification):
-    trainer = ArgillaTrainer(name=dataset_token_classification, model=MODEL, framework=FRAMEWORK)
-    trainer.update_config(max_steps=1)
-    output_dir = "tmp_spacy_train_tokencat"
-    train_with_cleanup(trainer, output_dir)
-    record = trainer.predict("This is a text", as_argilla_records=True)
-    assert isinstance(record, TokenClassificationRecord)
-    not_record = trainer.predict("This is a text", as_argilla_records=False)
-    assert not isinstance(not_record, TokenClassificationRecord)
-    train_with_cleanup(trainer, output_dir, train=False)
-    cleanup_spacy_config(trainer)
-
-
-def test_init_with_gpu_id(dataset_text_classification):
-    trainer = ArgillaTrainer(name=dataset_text_classification, model=MODEL, framework=FRAMEWORK, gpu_id=0)
-    try:
-        import torch  # noqa
-
-        has_torch = True
-    except ImportError:
-        has_torch = False
-
-    try:
-        import tensorflow  # noqa
-
-        has_tensorflow = True
-    except ImportError:
-        has_tensorflow = False
-
-    import spacy
-
-    if not has_torch and not has_tensorflow:
-        assert trainer._trainer.gpu_id == -1
-    else:
-        assert trainer._trainer.use_gpu == spacy.prefer_gpu(0)
-
-
-def test_predict_wo_training(dataset_text_classification):
-    trainer = ArgillaTrainer(name=dataset_text_classification, framework=FRAMEWORK, model=MODEL)
-    trainer._trainer.predict("This is a text")
->>>>>>> 56486d64
+        trainer._trainer.predict("This is a text")