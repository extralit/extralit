--- conflicted
+++ resolved
@@ -1308,6 +1308,33 @@
     assert db.query(Field).count() == 0
 
 
+@pytest.mark.parametrize(
+    "settings",
+    [
+        {},
+        None,
+        {"type": "wrong-type"},
+        {"type": "text", "use_markdown": None},
+        {"type": "rating", "options": None},
+        {"type": "rating", "options": []},
+    ],
+)
+def test_create_dataset_field_with_invalid_settings(
+    client: TestClient, db: Session, admin_auth_header: dict, settings: dict
+):
+    dataset = DatasetFactory.create()
+    field_json = {
+        "name": "name",
+        "title": "Title",
+        "settings": settings,
+    }
+
+    response = client.post(f"/api/v1/datasets/{dataset.id}/fields", headers=admin_auth_header, json=field_json)
+
+    assert response.status_code == 422
+    assert db.query(Field).count() == 0
+
+
 def test_create_dataset_field_with_existent_name(client: TestClient, db: Session, admin_auth_header: dict):
     field = FieldFactory.create(name="name")
     field_json = {
@@ -1367,7 +1394,6 @@
                 "options": [{"value": 1}, {"value": 2}, {"value": 3}, {"value": 4}, {"value": 5}],
             },
         ),
-<<<<<<< HEAD
         (
             {
                 "type": "label_selection",
@@ -1416,8 +1442,6 @@
                 "visible_options": None,
             },
         ),
-=======
->>>>>>> bdd53147
     ],
 )
 def test_create_dataset_question(
@@ -1624,7 +1648,6 @@
         {"type": "text", "use_markdown": "wrong"},
         {
             "type": "rating",
-<<<<<<< HEAD
             "options": [
                 {"value": "A wrong value"},
                 {"value": "B wrong value"},
@@ -1684,18 +1707,6 @@
                 {"value": "b", "text": "b"},
             ],
         },
-=======
-            "options": [
-                {"value": "A wrong value"},
-                {"value": "B wrong value"},
-                {"value": "C wrong value"},
-                {"value": "D wrong value"},
-            ],
-        },
-        {"type": "rating", "options": [{"value": value} for value in range(0, RATING_OPTIONS_MIN_ITEMS - 1)]},
-        {"type": "rating", "options": [{"value": value} for value in range(0, RATING_OPTIONS_MAX_ITEMS + 1)]},
-        {"type": "rating", "options": "invalid"},
->>>>>>> bdd53147
     ],
 )
 def test_create_dataset_question_with_invalid_settings(
@@ -1705,11 +1716,7 @@
     settings: dict,
 ):
     dataset = DatasetFactory.create()
-<<<<<<< HEAD
     question_json = {"name": "question", "title": "Question", "settings": settings}
-=======
-    question_json = {"name": "rating", "title": "Rating", "settings": settings}
->>>>>>> bdd53147
 
     response = client.post(f"/api/v1/datasets/{dataset.id}/questions", headers=admin_auth_header, json=question_json)
 
