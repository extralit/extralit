--- conflicted
+++ resolved
@@ -10,7 +10,6 @@
   pull_request:
     paths:
       - "argilla-frontend/**"
-<<<<<<< HEAD
       
     types:
       - opened
@@ -18,8 +17,6 @@
       - reopened
       - synchronize
       - ready_for_review
-=======
->>>>>>> c23126fd
 
 jobs:
   build:
