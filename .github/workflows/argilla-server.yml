--- conflicted
+++ resolved
@@ -66,14 +66,10 @@
           - 9000:9000
 
     env:
-<<<<<<< HEAD
-      ARGILLA_ENABLE_TELEMETRY: 0
+      HF_HUB_DISABLE_TELEMETRY: 1
       S3_ENDPOINT: http://localhost:9000
       S3_ACCESS_KEY: minioadmin
       S3_SECRET_KEY: minioadmin
-=======
-      HF_HUB_DISABLE_TELEMETRY: 1
->>>>>>> adcdd9d4
 
     steps:
       - name: Checkout Code 🛎
