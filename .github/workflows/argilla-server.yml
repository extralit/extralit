--- conflicted
+++ resolved
@@ -117,13 +117,10 @@
           flags: argilla-server
           token: ${{ secrets.CODECOV_TOKEN }}
 
-<<<<<<< HEAD
-=======
       - name: Check test status
         if: steps.run-tests.outcome == 'failure'
         run: exit 1
-
->>>>>>> 818e915b
+        
       - name: Upload test results to Codecov
         if: ${{ !cancelled() }}
         uses: codecov/test-results-action@v1
