name: Build Argilla server package

concurrency:
  group: ${{ github.workflow }}-${{ github.sha }}
  cancel-in-progress: true

on:
  workflow_dispatch:

  push:
    branches:
      - main
      - develop
      - releases/**
    paths:
      - "argilla-server/**"
      - ".github/workflows/argilla-server.*"

  pull_request:
    paths:
      - "argilla-server/**"

permissions:
  id-token: write

jobs:
  build:
    name: Build `argilla-server` package
    runs-on: ubuntu-latest

    defaults:
      run:
        shell: bash -l {0}
        working-directory: argilla-server

    services:
      elasticsearch:
        image: docker.elastic.co/elasticsearch/elasticsearch:8.15.0
        ports:
          - 9200:9200
        env:
          discovery.type: single-node
          xpack.security.enabled: false

      postgres:
        image: postgres:14
        env:
          POSTGRES_HOST: localhost
          POSTGRES_USER: postgres
          POSTGRES_PASSWORD: postgres
          POSTGRES_DB: argilla
        options: >-
          --health-cmd pg_isready
          --health-interval 10s
          --health-timeout 5s
          --health-retries 5
        ports:
          - 5432:5432

      redis:
        image: redis
        options: >-
          --health-cmd "redis-cli ping"
          --health-interval 10s
          --health-timeout 5s
          --health-retries 5
        ports:
          - 6379:6379

      minio:
        image: lazybit/minio
        volumes:
          - /data:/data
        env:
          MINIO_ACCESS_KEY: minioadmin
          MINIO_SECRET_KEY: minioadmin
        options: --name=minio --health-cmd "curl http://localhost:9000/minio/health/live"
        ports:
          - 9000:9000

    env:
      HF_HUB_DISABLE_TELEMETRY: 1
      S3_ENDPOINT: http://localhost:9000
      S3_ACCESS_KEY: minioadmin
      S3_SECRET_KEY: minioadmin

    steps:
      - name: Checkout Code 🛎
        uses: actions/checkout@v4

      - name: Setup PDM
        uses: pdm-project/setup-pdm@v4
        with:
          python-version-file: argilla-server/pyproject.toml
          cache-dependency-path: argilla-server/pdm.lock
          cache: true

      - name: Install dependencies
        run: pdm install

      - name: Run tests 📈
<<<<<<< HEAD
        id: run-tests
        continue-on-error: true
=======
>>>>>>> 74805e66
        env:
          HF_TOKEN_ARGILLA_INTERNAL_TESTING: ${{ secrets.HF_TOKEN_ARGILLA_INTERNAL_TESTING }}
        run: |
          ARGILLA_DATABASE_URL=postgresql://postgres:postgres@localhost:5432/argilla
          ARGILLA_ELASTICSEARCH=http://localhost:9200
          ARGILLA_SEARCH_ENGINE=elasticsearch
          pdm test tests/unit -vs --cov=argilla_server --cov-report=xml:coverage.xml --junitxml=junit.xml -o junit_family=legacy --tb=short

      - name: Upload test coverage
        if: always()
        uses: codecov/codecov-action@v4
        with:
          file: coverage.xml
          flags: argilla-server
          token: ${{ secrets.CODECOV_TOKEN }}

      - name: Check test status
        if: steps.run-tests.outcome == 'failure'
        run: exit 1
        
      - name: Upload test results to Codecov
        if: ${{ !cancelled() }}
        uses: codecov/test-results-action@v1
        with:
          flags: argilla-server
          token: ${{ secrets.CODECOV_TOKEN }}

      # This section is used to build the frontend and copy the build files to the server.
      # In the future, static files should be downloaded after the frontend is built and uploaded as an artifact.
      - name: Setup Node.js for frontend dependencies
        uses: actions/setup-node@v4
        with:
          node-version: 20

      - name: Install frontend dependencies
        working-directory: argilla-frontend
        env:
          BASE_URL: "@@baseUrl@@"
          DIST_FOLDER: ./dist
        run: |
          npm install
          npm run build
      # End of frontend build section
      - name: Build package
        run: |
          cp -r ../argilla-frontend/dist src/argilla_server/static
          pdm build

      - name: Upload artifact
        uses: actions/upload-artifact@v4
        with:
          name: argilla-server
          path: argilla-server/dist

  build_docker_images:
    name: Build docker images
    uses: ./.github/workflows/argilla-server.build-docker-images.yml
    if: |
      github.ref == 'refs/heads/main'
      || github.ref == 'refs/heads/develop'
      || contains(github.ref, 'releases/')
      || github.event_name == 'workflow_dispatch'
      || (github.event_name == 'pull_request' && !github.event.pull_request.head.repo.fork && !github.event.pull_request.draft)
    needs:
      - build
    with:
      is_release: ${{ github.ref == 'refs/heads/main' || github.event_name == 'workflow_dispatch' }}
      publish_latest: ${{ github.ref == 'refs/heads/main' }}
    secrets: inherit

  # This job will publish argilla-server python package into PyPI repository
  publish_release:
    name: Publish Release
    runs-on: ubuntu-latest
    if: ${{ github.ref == 'refs/heads/main' || github.event_name == 'workflow_dispatch' }}

    needs:
      - build
      - build_docker_images

    defaults:
      run:
        shell: bash -l {0}
        working-directory: argilla-server

    permissions:
      # This permission is needed for private repositories.
      # contents: read
      # IMPORTANT: this permission is mandatory for trusted publishing on PyPI
      id-token: write

    steps:
      - name: Checkout Code 🛎
        uses: actions/checkout@v4

      - name: Update repo visualizer
        uses: githubocto/repo-visualizer@0.7.1
        with:
          root_path: "argilla-server/"
          excluded_paths: "dist,build,node_modules,docs,tests,.swm,assets,.github,package-lock.json,pdm.lock"
          excluded_globs: "*.spec.js;**/*.{png,jpg,svg,md};**/!(*.module).ts,**/__pycache__/,**/__mocks__/,LICENSE*,**/.gitignore,**/*.egg-info/,**/.*/"
          output_file: "repo-visualizer.svg"
          should_push: false

      - name: Upload repo visualizer diagram as artifact
        uses: actions/upload-artifact@v4
        with:
          name: repo-visualizer
          path: repo-visualizer.svg
          retention-days: 10

      - name: Download python package
        uses: actions/download-artifact@v4
        with:
          name: argilla-server
          path: argilla-server/dist

      - name: Setup PDM
        uses: pdm-project/setup-pdm@v4
        with:
          python-version-file: argilla-server/pyproject.toml
          cache-dependency-path: argilla-server/pdm.lock
          cache: true

      - name: Read package info
        run: |
          PACKAGE_VERSION=$(pdm show --version)
          PACKAGE_NAME=$(pdm show --name)
          echo "PACKAGE_VERSION=$PACKAGE_VERSION" >> $GITHUB_ENV
          echo "PACKAGE_NAME=$PACKAGE_NAME" >> $GITHUB_ENV
          echo "$PACKAGE_NAME==$PACKAGE_VERSION"

      - name: Publish Package to PyPI test environment 🥪
        continue-on-error: true
        run: |
          pdm publish --no-build --repository testpypi --username __token__ --password ${{ secrets.AR_TEST_PYPI_API_TOKEN }}

      - name: Test Installing 🍿
        continue-on-error: true
        run: |
          pip install --index-url https://test.pypi.org/simple --no-deps  $PACKAGE_NAME==$PACKAGE_VERSION

      - name: Publish Package to PyPI 🥩
        if: github.ref == 'refs/heads/main'
        run: |
          pdm publish --no-build --username __token__ --password ${{ secrets.AR_PYPI_API_TOKEN }}<|MERGE_RESOLUTION|>--- conflicted
+++ resolved
@@ -99,11 +99,8 @@
         run: pdm install
 
       - name: Run tests 📈
-<<<<<<< HEAD
         id: run-tests
         continue-on-error: true
-=======
->>>>>>> 74805e66
         env:
           HF_TOKEN_ARGILLA_INTERNAL_TESTING: ${{ secrets.HF_TOKEN_ARGILLA_INTERNAL_TESTING }}
         run: |
@@ -123,7 +120,7 @@
       - name: Check test status
         if: steps.run-tests.outcome == 'failure'
         run: exit 1
-        
+
       - name: Upload test results to Codecov
         if: ${{ !cancelled() }}
         uses: codecov/test-results-action@v1
