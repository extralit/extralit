--- conflicted
+++ resolved
@@ -12,14 +12,10 @@
       - main
       - develop
       - releases/**
-<<<<<<< HEAD
     paths:
       - "argilla-server/**"
       - ".github/workflows/argilla-server.*"
       
-=======
-
->>>>>>> c23126fd
   pull_request:
     paths:
       - "argilla-server/**"
@@ -149,32 +145,8 @@
     needs:
       - build
     with:
-<<<<<<< HEAD
-      download-python-package: true
-      image-name: extralit/argilla-server
-      dockerfile: argilla-server/docker/server/Dockerfile
-      context: argilla-server/docker/server
-      readme: argilla-server/README.md
-      platforms: linux/amd64,linux/arm64
-    secrets: inherit
-
-  build_quickstart_docker_image:
-    name: Build Argilla quickstart docker image
-    uses: ./.github/workflows/argilla-server.build-docker-image.yml
-    needs: build_server_docker_image
-    with:
-      download-python-package: false
-      image-name: extralit/argilla-quickstart
-      dockerfile: argilla-server/docker/quickstart/Dockerfile
-      context: argilla-server/docker/quickstart
-      readme: argilla-server/docker/quickstart/README.md
-      platforms: linux/amd64,linux/arm64
-      build-args: |
-        ARGILLA_VERSION=${{ needs.build_server_docker_image.outputs.version }}
-=======
       is_release: ${{ github.ref == 'refs/heads/main' || github.event_name == 'workflow_dispatch' }}
       publish_latest: ${{ github.ref == 'refs/heads/main' }}
->>>>>>> c23126fd
     secrets: inherit
 
   # This job will publish argilla-server python package into PyPI repository
@@ -231,11 +203,7 @@
       - name: Test Installing 🍿
         continue-on-error: true
         run: |
-<<<<<<< HEAD
-          pip install --index-url https://test.pypi.org/simple --no-deps extralit-server==${GITHUB_REF#refs/*/v}
-=======
           pip install --index-url https://test.pypi.org/simple --no-deps  $PACKAGE_NAME==$PACKAGE_VERSION
->>>>>>> c23126fd
 
       - name: Publish Package to PyPI 🥩
         if: github.ref == 'refs/heads/main'
