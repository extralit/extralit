name: Build and publish the `argilla` sdk python package

concurrency:
  group: ${{ github.workflow }}-${{ github.sha }}
  cancel-in-progress: true

on:
  workflow_dispatch:

  push:
    branches:
      - main
      - develop
      - releases/**
    paths:
      - "argilla/**"
      - ".github/workflows/argilla.*"

  pull_request:
    paths:
      - "argilla/**"
      - "argilla-server/**"

permissions:
  id-token: write
  contents: write

jobs:
  build:
    services:
      argilla-server:
<<<<<<< HEAD
        image: extralitdev/argilla-hf-spaces
=======
        image: argilladev/argilla-hf-spaces:develop
>>>>>>> 74805e66
        ports:
          - 6900:6900
        env:
          ARGILLA_ENABLE_TELEMETRY: 0
          # Set credentials
          USERNAME: argilla
          PASSWORD: 12345678
          API_KEY: argilla.apikey
    runs-on: ubuntu-22.04
    defaults:
      run:
        working-directory: argilla
    strategy:
<<<<<<< HEAD
    fail-fast: true
    matrix:
      python-version: ["3.9", "3.10", "3.11", "3.12", "3.13"]
=======
      fail-fast: false
      matrix:
        python-version: ["3.9", "3.10", "3.11", "3.12", "3.13"]
>>>>>>> 74805e66
    steps:
      - uses: actions/checkout@v4
      - name: Setup PDM
        uses: pdm-project/setup-pdm@v4
        with:
          python-version: ${{ matrix.python-version }}
          cache: true
          cache-dependency-path: |
            argilla/pdm.lock
      - name: Install dependencies
        run: |
          pdm install
      - name: Wait for argilla server to start
        run: |
          while ! curl -XGET http://localhost:6900/api/_status; do sleep 5; done
      - name: Set huggingface hub credentials
        run: |
          echo "HF_TOKEN_ARGILLA_INTERNAL_TESTING=${{ secrets.HF_TOKEN_ARGILLA_INTERNAL_TESTING }}" >> "$GITHUB_ENV"
          echo "Enable HF access token"
      - name: Run unit tests
        run: |
          pdm run test tests/unit
      - name: Run integration tests
        continue-on-error: true
        run: |
          pdm run test tests/integration
      - name: Build package
        run: |
          pdm build
      - name: Upload artifact
        uses: actions/upload-artifact@v4
        # Upload the package to be used in the next jobs only once
        if: ${{ matrix.python-version == '3.9' }}
        with:
          name: argilla
          path: argilla/dist

  # This job will publish argilla package into PyPI repository
  publish_release:
    name: Publish Release
    runs-on: ubuntu-latest
    if: ${{ github.ref == 'refs/heads/main' || github.event_name == 'workflow_dispatch' }}

    permissions:
      # This permission is needed for private repositories.
      # contents: read
      # IMPORTANT: this permission is mandatory for trusted publishing on PyPI
      id-token: write

    needs:
      - build

    defaults:
      run:
        shell: bash -l {0}
        working-directory: argilla

    steps:
      - name: Checkout Code 🛎
        uses: actions/checkout@v4

      - name: Update repo visualizer
        uses: githubocto/repo-visualizer@0.7.1
        with:
          root_path: "argilla/"
          excluded_paths: "dist,build,node_modules,docs,tests,.swm,assets,.github,package-lock.json,pdm.lock"
          excluded_globs: "*.spec.js;**/*.{png,jpg,svg,md};**/!(*.module).ts,**/__pycache__/,**/__mocks__/,LICENSE*,**/.gitignore,**/*.egg-info/,**/.*/"
          output_file: "repo-visualizer.svg"
          should_push: false

      - name: Upload repo visualizer diagram as artifact
        uses: actions/upload-artifact@v4
        with:
          name: repo-visualizer
          path: repo-visualizer.svg
          retention-days: 10

      - name: Download python package
        uses: actions/download-artifact@v4
        with:
          name: argilla
          path: argilla/dist

      - name: Setup PDM
        uses: pdm-project/setup-pdm@v4
        with:
          cache: true
          python-version-file: argilla/pyproject.toml
          cache-dependency-path: |
            argilla/pdm.lock

      - name: Read package info
        run: |
          PACKAGE_VERSION=$(pdm show --version)
          PACKAGE_NAME=$(pdm show --name)
          echo "PACKAGE_VERSION=$PACKAGE_VERSION" >> $GITHUB_ENV
          echo "PACKAGE_NAME=$PACKAGE_NAME" >> $GITHUB_ENV
          echo "$PACKAGE_NAME==$PACKAGE_VERSION"

      - name: Publish Package to PyPI test environment 🥪
        run: pdm publish --no-build --repository testpypi --username __token__ --password ${{ secrets.AR_TEST_PYPI_API_TOKEN }}
        continue-on-error: true

      - name: Test Installing 🍿
        continue-on-error: true
        run: |
          pip3 install --index-url https://test.pypi.org/simple --no-deps  $PACKAGE_NAME==$PACKAGE_VERSION

      - name: Publish Package to PyPI 🥩
        if: github.ref == 'refs/heads/main'
        run: pdm publish --no-build --username __token__ --password ${{ secrets.AR_PYPI_API_TOKEN }}<|MERGE_RESOLUTION|>--- conflicted
+++ resolved
@@ -29,11 +29,7 @@
   build:
     services:
       argilla-server:
-<<<<<<< HEAD
         image: extralitdev/argilla-hf-spaces
-=======
-        image: argilladev/argilla-hf-spaces:develop
->>>>>>> 74805e66
         ports:
           - 6900:6900
         env:
@@ -47,15 +43,9 @@
       run:
         working-directory: argilla
     strategy:
-<<<<<<< HEAD
-    fail-fast: true
-    matrix:
-      python-version: ["3.9", "3.10", "3.11", "3.12", "3.13"]
-=======
       fail-fast: false
       matrix:
         python-version: ["3.9", "3.10", "3.11", "3.12", "3.13"]
->>>>>>> 74805e66
     steps:
       - uses: actions/checkout@v4
       - name: Setup PDM
