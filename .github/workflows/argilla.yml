name: Build and publish the `argilla` sdk python package

concurrency:
  group: ${{ github.workflow }}-${{ github.sha }}
  cancel-in-progress: true

on:
  workflow_dispatch:

  push:
    branches:
      - main
      - develop
      - releases/**
    paths:
      - "argilla/**"
      - ".github/workflows/argilla.*"

  pull_request:
    paths:
      - "argilla/**"

permissions:
  id-token: write

jobs:
  build:
    services:
      argilla-server:
<<<<<<< HEAD
        image: extralitdev/argilla-hf-spaces
=======
        image: argilladev/argilla-hf-spaces:pr-5572
>>>>>>> 86fb6720
        ports:
          - 6900:6900
        env:
          ARGILLA_ENABLE_TELEMETRY: 0
          # Set credentials
          USERNAME: argilla
          PASSWORD: 12345678
          API_KEY: argilla.apikey
    runs-on: ubuntu-latest
    defaults:
      run:
        working-directory: argilla
    strategy:
      fail-fast: false
      matrix:
        python-version: ["3.8", "3.9", "3.10", "3.11", "3.12"]
    steps:
      - uses: actions/checkout@v4
      - name: Setup PDM
        uses: pdm-project/setup-pdm@v4
        with:
          python-version: ${{ matrix.python-version }}
          cache: true
          cache-dependency-path: |
            argilla/pdm.lock
      - name: Install dependencies
        run: |
          pdm install
      - name: Wait for argilla server to start
        run: |
          while ! curl -XGET http://localhost:6900/api/_status; do sleep 5; done
      - name: Set huggingface hub credentials
        run: |
          echo "HF_TOKEN_ARGILLA_INTERNAL_TESTING=${{ secrets.HF_TOKEN_ARGILLA_INTERNAL_TESTING }}" >> "$GITHUB_ENV"
          echo "Enable HF access token"
      - name: Run unit tests
        run: |
          pdm run test tests/unit
      - name: Run integration tests
        run: |
          pdm run test tests/integration
      - name: Build package
        run: |
          pdm build
      - name: Upload artifact
        uses: actions/upload-artifact@v4
        # Upload the package to be used in the next jobs only once
        if: ${{ matrix.python-version == '3.8' }}
        with:
          name: argilla
          path: argilla/dist

  # This job will publish argilla package into PyPI repository
  publish_release:
    name: Publish Release
    runs-on: ubuntu-latest
    if: ${{ github.ref == 'refs/heads/main' || github.event_name == 'workflow_dispatch' }}

    permissions:
      # This permission is needed for private repositories.
      # contents: read
      # IMPORTANT: this permission is mandatory for trusted publishing on PyPI
      id-token: write

    needs:
      - build

    defaults:
      run:
        shell: bash -l {0}
        working-directory: argilla

    steps:
      - name: Checkout Code 🛎
        uses: actions/checkout@v4

      - name: Download python package
        uses: actions/download-artifact@v4
        with:
          name: argilla
          path: argilla/dist

      - name: Setup PDM
        uses: pdm-project/setup-pdm@v4
        with:
          cache: true
          python-version-file: argilla/pyproject.toml
          cache-dependency-path: |
            argilla/pdm.lock

      - name: Read package info
        run: |
          PACKAGE_VERSION=$(pdm show --version)
          PACKAGE_NAME=$(pdm show --name)
          echo "PACKAGE_VERSION=$PACKAGE_VERSION" >> $GITHUB_ENV
          echo "PACKAGE_NAME=$PACKAGE_NAME" >> $GITHUB_ENV
          echo "$PACKAGE_NAME==$PACKAGE_VERSION"

      - name: Publish Package to PyPI test environment 🥪
        run: pdm publish --no-build --repository testpypi
        continue-on-error: true

      - name: Test Installing 🍿
        continue-on-error: true
        run: |
          pip3 install --index-url https://test.pypi.org/simple --no-deps  $PACKAGE_NAME==$PACKAGE_VERSION

      - name: Publish Package to PyPI 🥩
        if: github.ref == 'refs/heads/main'
        run: pdm publish --no-build<|MERGE_RESOLUTION|>--- conflicted
+++ resolved
@@ -27,11 +27,7 @@
   build:
     services:
       argilla-server:
-<<<<<<< HEAD
         image: extralitdev/argilla-hf-spaces
-=======
-        image: argilladev/argilla-hf-spaces:pr-5572
->>>>>>> 86fb6720
         ports:
           - 6900:6900
         env:
