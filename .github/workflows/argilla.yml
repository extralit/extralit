--- conflicted
+++ resolved
@@ -146,11 +146,7 @@
           echo "$PACKAGE_NAME==$PACKAGE_VERSION"
 
       - name: Publish Package to PyPI test environment 🥪
-<<<<<<< HEAD
-        run: pdm publish --no-build --repository testpypi
-=======
         run: pdm publish --no-build --repository testpypi --username __token__ --password ${{ secrets.AR_TEST_PYPI_API_TOKEN }}
->>>>>>> 6d66e68b
         continue-on-error: true
 
       - name: Test Installing 🍿
@@ -160,8 +156,4 @@
 
       - name: Publish Package to PyPI 🥩
         if: github.ref == 'refs/heads/main'
-<<<<<<< HEAD
-        run: pdm publish --no-build
-=======
-        run: pdm publish --no-build --username __token__ --password ${{ secrets.AR_PYPI_API_TOKEN }}
->>>>>>> 6d66e68b
+        run: pdm publish --no-build --username __token__ --password ${{ secrets.AR_PYPI_API_TOKEN }}